{
  "name": "@rushstack/webpack-plugin-utilities",
<<<<<<< HEAD
  "version": "0.2.10",
=======
  "version": "0.2.11",
>>>>>>> 87e2e678
  "description": "This plugin sets the webpack public path at runtime.",
  "main": "lib/index.js",
  "typings": "dist/webpack-plugin-utilities.d.ts",
  "license": "MIT",
  "repository": {
    "type": "git",
    "url": "https://github.com/microsoft/rushstack.git",
    "directory": "webpack/webpack-plugin-utilities"
  },
  "scripts": {
    "build": "heft build --clean",
    "_phase:build": "heft run --only build -- --clean"
  },
  "dependencies": {
    "webpack-merge": "~5.8.0",
    "memfs": "3.4.3"
  },
  "peerDependencies": {
    "@types/webpack": "^4.39.8",
    "webpack": "^5.35.1"
  },
  "peerDependenciesMeta": {
    "@types/webpack": {
      "optional": true
    },
    "webpack": {
      "optional": true
    }
  },
  "devDependencies": {
    "@rushstack/eslint-config": "workspace:*",
    "@rushstack/heft": "workspace:*",
    "@rushstack/heft-node-rig": "workspace:*",
    "@types/heft-jest": "1.0.1",
    "@types/node": "14.18.36",
    "@types/tapable": "1.0.6",
    "webpack": "~5.80.0"
  }
}<|MERGE_RESOLUTION|>--- conflicted
+++ resolved
@@ -1,10 +1,6 @@
 {
   "name": "@rushstack/webpack-plugin-utilities",
-<<<<<<< HEAD
-  "version": "0.2.10",
-=======
   "version": "0.2.11",
->>>>>>> 87e2e678
   "description": "This plugin sets the webpack public path at runtime.",
   "main": "lib/index.js",
   "typings": "dist/webpack-plugin-utilities.d.ts",
