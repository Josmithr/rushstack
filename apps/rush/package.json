--- conflicted
+++ resolved
@@ -28,18 +28,8 @@
   },
   "license": "MIT",
   "dependencies": {
-<<<<<<< HEAD
-    "@microsoft/node-core-library": "~0.3.4",
-    "@microsoft/rush-lib": "~3.0.19",
-=======
     "@microsoft/node-core-library": "~0.3.7",
-    "@microsoft/package-deps-hash": "~2.1.0",
-    "@microsoft/rush-lib": "3.0.20",
-    "@microsoft/stream-collator": "~2.1.0",
-    "@microsoft/ts-command-line": "~2.1.0",
-    "builtins": "~1.0.3",
-    "colors": "~1.1.2",
->>>>>>> 8e6c07a2
+    "@microsoft/rush-lib": "~3.0.20",
     "fs-extra": "~0.26.7",
     "semver": "~5.3.0"
   },
