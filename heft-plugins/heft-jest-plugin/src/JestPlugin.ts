// Copyright (c) Microsoft Corporation. All rights reserved. Licensed under the MIT license.
// See LICENSE in the project root for license information.

// Load the Jest patches before anything else loads
import './patches/jestWorkerPatch';

import * as path from 'path';
import { getVersion, runCLI } from '@jest/core';
import type { Config } from '@jest/types';
import { resolveRunner, resolveSequencer, resolveTestEnvironment, resolveWatchPlugin } from 'jest-resolve';
import { mergeWith, isObject } from 'lodash';
import type {
  HeftConfiguration,
  IScopedLogger,
  IHeftTaskPlugin,
  IHeftTaskSession,
  IHeftTaskRunHookOptions,
  CommandLineFlagParameter,
  CommandLineIntegerParameter,
  CommandLineStringParameter
} from '@rushstack/heft';
import {
  ConfigurationFile,
  type IJsonPathMetadata,
  InheritanceType,
  PathResolutionMethod
} from '@rushstack/heft-config-file';
import type { ITypeScriptConfigurationJson, IPartialTsconfig } from '@rushstack/heft-typescript-plugin';
import { FileSystem, Import, JsonFile, PackageName, type ITerminal } from '@rushstack/node-core-library';

import type { IHeftJestReporterOptions } from './HeftJestReporter';
import { HeftJestDataFile, HEFT_JEST_DATA_FILENAME } from './HeftJestDataFile';
import { jestResolve } from './JestUtils';

type JestReporterConfig = string | Config.ReporterConfig;

/**
 * Options to use when performing resolution for paths and modules specified in the Jest
 * configuration.
 */
interface IJestResolutionOptions {
  /**
   * The value that will be substituted for <rootDir> tokens.
   */
  rootDir: string;
  /**
   * Whether the value should be resolved as a module relative to the configuration file after
   * substituting special tokens.
   */
  resolveAsModule?: boolean;
}

/**
 * Options that can be provided to the plugin.
 */
export interface IJestPluginOptions {
  configurationPath?: string;
  debugHeftReporter?: boolean;
  detectOpenHandles?: boolean;
  disableCodeCoverage?: boolean;
  disableConfigurationModuleResolution?: boolean;
  extensionForTests?: '.js' | '.cjs' | '.mjs';
  findRelatedTests?: string;
  folderNameForTests?: string;
  maxWorkers?: string;
  passWithNoTests?: boolean;
  silent?: boolean;
  testNamePattern?: string;
  testPathPattern?: string;
  testTimeout?: number;
  updateSnapshots?: boolean;
}

export interface IHeftJestConfiguration extends Config.InitialOptions {}

const PLUGIN_NAME: 'jest-plugin' = 'jest-plugin';
const PLUGIN_PACKAGE_NAME: string = '@rushstack/heft-jest-plugin';
const PLUGIN_PACKAGE_FOLDER: string = path.resolve(__dirname, '..');
const JEST_CONFIGURATION_LOCATION: string = `config/jest.config.json`;

const ROOTDIR_TOKEN: string = '<rootDir>';
const CONFIGDIR_TOKEN: string = '<configDir>';
const PACKAGE_CAPTUREGROUP: string = 'package';
const PACKAGEDIR_REGEX: RegExp = /^<packageDir:\s*(?<package>[^\s>]+)\s*>/;
const JSONPATHPROPERTY_REGEX: RegExp = /^\$\['([^']+)'\]/;

const JEST_CONFIG_PACKAGE_FOLDER: string = path.dirname(require.resolve('jest-config'));

/**
 * @internal
 */
export default class JestPlugin implements IHeftTaskPlugin<IJestPluginOptions> {
  private static _jestConfigurationFileLoader: ConfigurationFile<IHeftJestConfiguration> | undefined;

  /**
   * Setup the hooks and custom CLI options for the Jest plugin.
   *
   * @override
   */
  public apply(
    taskSession: IHeftTaskSession,
    heftConfiguration: HeftConfiguration,
    pluginOptions?: IJestPluginOptions
  ): void {
    const { parameters } = taskSession;

    // Flags
    const detectOpenHandlesParameter: CommandLineFlagParameter =
      parameters.getFlagParameter('--detect-open-handles');
    const debugHeftReporterParameter: CommandLineFlagParameter =
      parameters.getFlagParameter('--debug-heft-reporter');
    const disableCodeCoverageParameter: CommandLineFlagParameter =
      parameters.getFlagParameter('--disable-code-coverage');
    const silentParameter: CommandLineFlagParameter = parameters.getFlagParameter('--silent');
    const updateSnapshotsParameter: CommandLineFlagParameter =
      parameters.getFlagParameter('--update-snapshots');

    // Strings
    const configParameter: CommandLineStringParameter = parameters.getStringParameter('--config');
    const maxWorkersParameter: CommandLineStringParameter = parameters.getStringParameter('--max-workers');
    const findRelatedTestsParameter: CommandLineStringParameter =
      parameters.getStringParameter('--find-related-tests');
    const testNamePatternParameter: CommandLineStringParameter =
      parameters.getStringParameter('--test-name-pattern');
    const testPathPatternParameter: CommandLineStringParameter =
      parameters.getStringParameter('--test-path-pattern');

    // Integers
    const testTimeoutParameter: CommandLineIntegerParameter =
      parameters.getIntegerParameter('--test-timeout-ms');

    taskSession.hooks.run.tapPromise(PLUGIN_NAME, async (runOptions: IHeftTaskRunHookOptions) => {
      const combinedOptions: IJestPluginOptions = {
        ...pluginOptions,
        configurationPath: configParameter.value || pluginOptions?.configurationPath,
        debugHeftReporter: debugHeftReporterParameter.value || pluginOptions?.debugHeftReporter,
        detectOpenHandles: detectOpenHandlesParameter.value || pluginOptions?.detectOpenHandles,
        disableCodeCoverage: disableCodeCoverageParameter.value || pluginOptions?.disableCodeCoverage,
        findRelatedTests: findRelatedTestsParameter.value || pluginOptions?.findRelatedTests,
        maxWorkers: maxWorkersParameter.value || pluginOptions?.maxWorkers,
        // Default to true and always pass with no tests
        passWithNoTests: true,
        silent: silentParameter.value || pluginOptions?.silent,
        testNamePattern: testNamePatternParameter.value || pluginOptions?.testNamePattern,
        testPathPattern: testPathPatternParameter.value || pluginOptions?.testPathPattern,
        testTimeout: testTimeoutParameter.value ?? pluginOptions?.testTimeout,
        updateSnapshots: updateSnapshotsParameter.value || pluginOptions?.updateSnapshots
      };
      await this._runJestAsync(taskSession, heftConfiguration, combinedOptions);
    });
  }

  /**
   * Write the data file used by the BuildTransformer
   */
  private async _setupJestAsync(
    taskSession: IHeftTaskSession,
    heftConfiguration: HeftConfiguration,
    options?: IJestPluginOptions
  ): Promise<void> {
    const terminal: ITerminal = taskSession.logger.terminal;

    // Load in some utility functions from the TypeScript plugin, if available.
    let loadTypeScriptConfigurationFileAsync:
      | typeof import('@rushstack/heft-typescript-plugin').loadTypeScriptConfigurationFileAsync
      | undefined;
    let loadPartialTsconfigFileAsync:
      | typeof import('@rushstack/heft-typescript-plugin').loadPartialTsconfigFileAsync
      | undefined;
    try {
      const heftTypeScriptPlugin: typeof import('@rushstack/heft-typescript-plugin') = await import(
        '@rushstack/heft-typescript-plugin'
      );
      loadTypeScriptConfigurationFileAsync = heftTypeScriptPlugin.loadTypeScriptConfigurationFileAsync;
      loadPartialTsconfigFileAsync = heftTypeScriptPlugin.loadPartialTsconfigFileAsync;
    } catch {
      // Ignore errors here, this is an optional peer dependency and may not be available
    }

    // Load up the configuration files if we can
    const typeScriptConfigurationJson: ITypeScriptConfigurationJson | undefined =
      await loadTypeScriptConfigurationFileAsync?.(heftConfiguration, terminal);
    const partialTsconfigFile: IPartialTsconfig | undefined = await loadPartialTsconfigFileAsync?.(
      heftConfiguration,
      terminal,
      typeScriptConfigurationJson
    );

    // Validate, and write the Jest data file used by the BuildTransformer
    await HeftJestDataFile.saveForProjectAsync(heftConfiguration.buildFolderPath, {
      // Use as defaults for now.
      folderNameForTests: options?.folderNameForTests || 'lib',
      extensionForTests:
        options?.extensionForTests || typeScriptConfigurationJson?.emitCjsExtensionForCommonJS
          ? '.cjs'
          : '.js',
      isTypeScriptProject: !!partialTsconfigFile,
      // TODO: Handle for watch mode
      skipTimestampCheck: true
    });
    terminal.writeVerboseLine(`Wrote ${HEFT_JEST_DATA_FILENAME} file`);
  }

  /**
   * Runs Jest using the provided options.
   */
  private async _runJestAsync(
    taskSession: IHeftTaskSession,
    heftConfiguration: HeftConfiguration,
    options?: IJestPluginOptions
  ): Promise<void> {
    const logger: IScopedLogger = taskSession.logger;
    const terminal: ITerminal = logger.terminal;
    terminal.writeLine(`Using Jest version ${getVersion()}`);

    // Write the jest data file used by the BuildTransformer
    await this._setupJestAsync(taskSession, heftConfiguration, options);

    const buildFolderPath: string = heftConfiguration.buildFolderPath;
    const projectRelativeFilePath: string = options?.configurationPath ?? JEST_CONFIGURATION_LOCATION;
    let jestConfig: IHeftJestConfiguration;
    if (options?.disableConfigurationModuleResolution) {
      // Module resolution explicitly disabled, use the config as-is
      const jestConfigPath: string = path.join(buildFolderPath, projectRelativeFilePath);
      if (!(await FileSystem.existsAsync(jestConfigPath))) {
        logger.emitError(new Error(`Expected to find jest config file at "${jestConfigPath}".`));
        return;
      }
      jestConfig = await JsonFile.loadAsync(jestConfigPath);
    } else {
      // Load in and resolve the config file using the "extends" field
      jestConfig = await JestPlugin._getJestConfigurationLoader(
        buildFolderPath,
        projectRelativeFilePath
      ).loadConfigurationFileForProjectAsync(
        terminal,
        heftConfiguration.buildFolderPath,
        heftConfiguration.rigConfig
      );
      if (jestConfig.preset) {
        throw new Error(
          'The provided jest.config.json specifies a "preset" property while using resolved modules. ' +
            'You must either remove all "preset" values from your Jest configuration, use the "extends" ' +
            'property, or set the "disableConfigurationModuleResolution" option to "true" on the Jest ' +
            'plugin in heft.json'
        );
      }
    }

    // If no displayName is provided, use the package name. This field is used by Jest to
    // differentiate in multi-project repositories, and since we have the context, we may
    // as well provide it.
    if (!jestConfig.displayName) {
      jestConfig.displayName = heftConfiguration.projectPackageJson.name;
    }

    const jestArgv: Config.Argv = {
      // TODO: Watch mode
      // watch: testStageProperties.watchMode,

      // In debug mode, avoid forking separate processes that are difficult to debug
      runInBand: taskSession.parameters.debug,
      debug: taskSession.parameters.debug,
      detectOpenHandles: options?.detectOpenHandles || false,

      // Use the temp folder. Cache is unreliable, so we want it cleared on every --clean run
      cacheDirectory: taskSession.tempFolderPath,
      updateSnapshot: options?.updateSnapshots,

      listTests: false,
      rootDir: buildFolderPath,

      silent: options?.silent || false,
      testNamePattern: options?.testNamePattern,
      testPathPattern: options?.testPathPattern ? [...options.testPathPattern] : undefined,
      testTimeout: options?.testTimeout,
      maxWorkers: options?.maxWorkers,

      passWithNoTests: options?.passWithNoTests,

      $0: process.argv0,
      _: []
    };

    if (!options?.debugHeftReporter) {
      // Extract the reporters and transform to include the Heft reporter by default
      jestArgv.reporters = JestPlugin._extractHeftJestReporters(
        taskSession,
        heftConfiguration,
        jestConfig,
        projectRelativeFilePath
      );
    } else {
      logger.emitWarning(
        new Error('The "--debug-heft-reporter" parameter was specified; disabling HeftJestReporter')
      );
    }

    if (options?.findRelatedTests?.length) {
      // Pass test names as the command line remainder
      jestArgv.findRelatedTests = true;
      jestArgv._ = [...options.findRelatedTests];
    }

    if (options?.disableCodeCoverage) {
      jestConfig.collectCoverage = false;
    }

    // Stringify the config and pass it into Jest directly
    jestArgv.config = JSON.stringify(jestConfig);

    const {
      // Config.Argv is weakly typed.  After updating the jestArgv object, it's a good idea to inspect "globalConfig"
      // in the debugger to validate that your changes are being applied as expected.
      // eslint-disable-next-line @typescript-eslint/no-unused-vars
      globalConfig,
      results: jestResults
    } = await runCLI(jestArgv, [buildFolderPath]);

    if (jestResults.numFailedTests > 0) {
      logger.emitError(
        new Error(
          `${jestResults.numFailedTests} Jest test${jestResults.numFailedTests > 1 ? 's' : ''} failed`
        )
      );
    } else if (jestResults.numFailedTestSuites > 0) {
      logger.emitError(
        new Error(
          `${jestResults.numFailedTestSuites} Jest test suite${
            jestResults.numFailedTestSuites > 1 ? 's' : ''
          } failed`
        )
      );
    }
  }

  /**
   * Returns the loader for the `config/api-extractor-task.json` config file.
   */
  public static _getJestConfigurationLoader(
    buildFolder: string,
    projectRelativeFilePath: string
  ): ConfigurationFile<IHeftJestConfiguration> {
<<<<<<< HEAD
    if (!JestPlugin._jestConfigurationFileLoader) {
      // Bypass Jest configuration validation
      const schemaPath: string = `${__dirname}/schemas/anything.schema.json`;

      // By default, ConfigurationFile will replace all objects, so we need to provide merge functions for these
      const shallowObjectInheritanceFunc: <T>(
        currentObject: T,
        parentObject: T
        // eslint-disable-next-line @typescript-eslint/no-explicit-any
      ) => T = <T extends { [key: string]: any }>(currentObject: T, parentObject: T): T => {
        // Merged in this order to ensure that the currentObject properties take priority in order-of-definition,
        // since Jest executes them in this order. For example, if the extended Jest configuration contains a
        // "\\.(css|sass|scss)$" transform but the extending Jest configuration contains a "\\.(css)$" transform,
        // merging like this will ensure that the returned transforms are executed in the correct order, stopping
        // after hitting the first pattern that applies:
        // {
        //   "\\.(css)$": "...",
        //   "\\.(css|sass|scss)$": "..."
        // }
        // https://github.com/facebook/jest/blob/0a902e10e0a5550b114340b87bd31764a7638729/packages/jest-config/src/normalize.ts#L102
        return { ...(currentObject || {}), ...(parentObject || {}), ...(currentObject || {}) };
      };
      const deepObjectInheritanceFunc: <T>(
        currentObject: T,
        parentObject: T
        // eslint-disable-next-line @typescript-eslint/no-explicit-any
      ) => T = <T extends { [key: string]: any }>(currentObject: T, parentObject: T): T => {
        // eslint-disable-next-line @typescript-eslint/no-explicit-any
        return mergeWith(parentObject || {}, currentObject || {}, (value: any, source: any) => {
          // Need to use a custom inheritance function instead of "InheritanceType.merge" since
          // some properties are allowed to have different types which may be incompatible with
          // merging.
          if (!isObject(source)) {
            return source;
          }
          return Array.isArray(value) ? [...value, ...source] : { ...value, ...source };
        });
      };
=======
    // Bypass Jest configuration validation
    const schemaPath: string = `${__dirname}/schemas/anything.schema.json`;

    // By default, ConfigurationFile will replace all objects, so we need to provide merge functions for these
    const shallowObjectInheritanceFunc: <T extends Record<string, unknown> | undefined>(
      currentObject: T,
      parentObject: T
    ) => T = <T>(currentObject: T, parentObject?: T): T => {
      // Merged in this order to ensure that the currentObject properties take priority in order-of-definition,
      // since Jest executes them in this order. For example, if the extended Jest configuration contains a
      // "\\.(css|sass|scss)$" transform but the extending Jest configuration contains a "\\.(css)$" transform,
      // merging like this will ensure that the returned transforms are executed in the correct order, stopping
      // after hitting the first pattern that applies:
      // {
      //   "\\.(css)$": "...",
      //   "\\.(css|sass|scss)$": "..."
      // }
      // https://github.com/facebook/jest/blob/0a902e10e0a5550b114340b87bd31764a7638729/packages/jest-config/src/normalize.ts#L102
      return { ...(currentObject || {}), ...(parentObject || {}), ...(currentObject || {}) } as T;
    };
    const deepObjectInheritanceFunc: <T extends Record<string, unknown> | undefined>(
      currentObject: T,
      parentObject: T
    ) => T = <T>(currentObject: T, parentObject: T): T => {
      return mergeWith(parentObject || {}, currentObject || {}, (value: T, source: T) => {
        if (!isObject(source)) {
          return source;
        }
        return Array.isArray(value) ? [...value, ...(source as Array<unknown>)] : { ...value, ...source };
      }) as T;
    };
>>>>>>> 7968688f

      const tokenResolveMetadata: IJsonPathMetadata = JestPlugin._getJsonPathMetadata({
        rootDir: buildFolder
      });
      const jestResolveMetadata: IJsonPathMetadata = JestPlugin._getJsonPathMetadata({
        rootDir: buildFolder,
        resolveAsModule: true
      });

      JestPlugin._jestConfigurationFileLoader = new ConfigurationFile<IHeftJestConfiguration>({
        projectRelativeFilePath: projectRelativeFilePath,
        jsonSchemaPath: schemaPath,
        propertyInheritance: {
          moduleNameMapper: {
            inheritanceType: InheritanceType.custom,
            inheritanceFunction: shallowObjectInheritanceFunc
          },
          transform: {
            inheritanceType: InheritanceType.custom,
            inheritanceFunction: shallowObjectInheritanceFunc
          },
          globals: {
            inheritanceType: InheritanceType.custom,
            inheritanceFunction: deepObjectInheritanceFunc
          }
        },
        jsonPathMetadata: {
          // string
          '$.cacheDirectory': tokenResolveMetadata,
          '$.coverageDirectory': tokenResolveMetadata,
          '$.dependencyExtractor': jestResolveMetadata,
          '$.filter': jestResolveMetadata,
          '$.globalSetup': jestResolveMetadata,
          '$.globalTeardown': jestResolveMetadata,
          '$.moduleLoader': jestResolveMetadata,
          '$.prettierPath': jestResolveMetadata,
          '$.resolver': jestResolveMetadata,
          '$.runner': jestResolveMetadata,
          '$.snapshotResolver': jestResolveMetadata,
          '$.testEnvironment': jestResolveMetadata,
          '$.testResultsProcessor': jestResolveMetadata,
          '$.testRunner': jestResolveMetadata,
          '$.testSequencer': jestResolveMetadata,
          // string[]
          '$.modulePaths.*': tokenResolveMetadata,
          '$.roots.*': tokenResolveMetadata,
          '$.setupFiles.*': jestResolveMetadata,
          '$.setupFilesAfterEnv.*': jestResolveMetadata,
          '$.snapshotSerializers.*': jestResolveMetadata,
          // moduleNameMapper: { [regex]: path | [ ...paths ] }
          '$.moduleNameMapper.*@string()': tokenResolveMetadata, // string path
          '$.moduleNameMapper.*.*': tokenResolveMetadata, // array of paths
          // reporters: (path | [ path, options ])[]
          '$.reporters[?(@ !== "default")]*@string()': jestResolveMetadata, // string path, excluding "default"
          '$.reporters.*[?(@property == 0 && @ !== "default")]': jestResolveMetadata, // First entry in [ path, options ], excluding "default"
          // transform: { [regex]: path | [ path, options ] }
          '$.transform.*@string()': jestResolveMetadata, // string path
          '$.transform.*[?(@property == 0)]': jestResolveMetadata, // First entry in [ path, options ]
          // watchPlugins: (path | [ path, options ])[]
          '$.watchPlugins.*@string()': jestResolveMetadata, // string path
          '$.watchPlugins.*[?(@property == 0)]': jestResolveMetadata // First entry in [ path, options ]
        }
      });
    }

    return JestPlugin._jestConfigurationFileLoader;
  }

  private static _extractHeftJestReporters(
    taskSession: IHeftTaskSession,
    heftConfiguration: HeftConfiguration,
    config: IHeftJestConfiguration,
    projectRelativeFilePath: string
  ): JestReporterConfig[] {
    let isUsingHeftReporter: boolean = false;

    const logger: IScopedLogger = taskSession.logger;
    const terminal: ITerminal = logger.terminal;
    const reporterOptions: IHeftJestReporterOptions = {
      heftConfiguration,
      logger,
      debugMode: taskSession.parameters.debug
    };
    if (Array.isArray(config.reporters)) {
      // Harvest all the array indices that need to modified before altering the array
      const heftReporterIndices: number[] = JestPlugin._findIndexes(config.reporters, 'default');

      // Replace 'default' reporter with the heft reporter
      // This may clobber default reporters options
      if (heftReporterIndices.length > 0) {
        const heftReporter: Config.ReporterConfig = JestPlugin._getHeftJestReporterConfig(reporterOptions);
        for (const index of heftReporterIndices) {
          config.reporters[index] = heftReporter;
        }
        isUsingHeftReporter = true;
      }
    } else if (typeof config.reporters === 'undefined' || config.reporters === null) {
      // Otherwise if no reporters are specified install only the heft reporter
      config.reporters = [JestPlugin._getHeftJestReporterConfig(reporterOptions)];
      isUsingHeftReporter = true;
    } else {
      // Making a note if Heft cannot understand the reporter entry in Jest config
      // Not making this an error or warning because it does not warrant blocking a dev or CI test pass
      // If the Jest config is truly wrong Jest itself is in a better position to report what is wrong with the config
      terminal.writeVerboseLine(
        `The 'reporters' entry in Jest config '${projectRelativeFilePath}' is in an unexpected format. Was ` +
          'expecting an array of reporters'
      );
    }

    if (!isUsingHeftReporter) {
      terminal.writeVerboseLine(
        `HeftJestReporter was not specified in Jest config '${projectRelativeFilePath}'. Consider adding a ` +
          "'default' entry in the reporters array."
      );
    }

    // Since we're injecting the HeftConfiguration, we need to pass these args directly and not through serialization
    const reporters: JestReporterConfig[] = config.reporters;
    config.reporters = undefined;
    return reporters;
  }

  /**
   * Returns the reporter config using the HeftJestReporter and the provided options.
   */
  private static _getHeftJestReporterConfig(
    reporterOptions: IHeftJestReporterOptions
  ): Config.ReporterConfig {
    return [
      `${__dirname}/HeftJestReporter.js`,
      reporterOptions as Record<keyof IHeftJestReporterOptions, unknown>
    ];
  }

  /**
   * Resolve all specified properties to an absolute path using Jest resolution. In addition, the following
   * transforms will be applied to the provided propertyValue before resolution:
   *   - replace `<rootDir>` with the same rootDir
   *   - replace `<configDir>` with the directory containing the current configuration file
   *   - replace `<packageDir:...>` with the path to the resolved package (NOT module)
   */
  private static _getJsonPathMetadata(options: IJestResolutionOptions): IJsonPathMetadata {
    return {
      customResolver: (configurationFilePath: string, propertyName: string, propertyValue: string) => {
        const configDir: string = path.dirname(configurationFilePath);
        const parsedPropertyName: string | undefined = propertyName?.match(JSONPATHPROPERTY_REGEX)?.[1];

        function requireResolveFunction(request: string): string {
          return require.resolve(request, {
            paths: [configDir, PLUGIN_PACKAGE_FOLDER, JEST_CONFIG_PACKAGE_FOLDER]
          });
        }

        // Compare with replaceRootDirInPath() from here:
        // https://github.com/facebook/jest/blob/5f4dd187d89070d07617444186684c20d9213031/packages/jest-config/src/utils.ts#L58
        if (propertyValue.startsWith(ROOTDIR_TOKEN)) {
          // Example:  <rootDir>/path/to/file.js
          const restOfPath: string = path.normalize('./' + propertyValue.slice(ROOTDIR_TOKEN.length));
          propertyValue = path.resolve(options.rootDir, restOfPath);
        } else if (propertyValue.startsWith(CONFIGDIR_TOKEN)) {
          // Example:  <configDir>/path/to/file.js
          const restOfPath: string = path.normalize('./' + propertyValue.slice(CONFIGDIR_TOKEN.length));
          propertyValue = path.resolve(configDir, restOfPath);
        } else {
          // Example:  <packageDir:@my/package>/path/to/file.js
          const packageDirMatches: RegExpExecArray | null = PACKAGEDIR_REGEX.exec(propertyValue);
          if (packageDirMatches !== null) {
            const packageName: string | undefined = packageDirMatches.groups?.[PACKAGE_CAPTUREGROUP];
            if (!packageName) {
              throw new Error(
                `Could not parse package name from "packageDir" token ` +
                  (parsedPropertyName ? `of property "${parsedPropertyName}" ` : '') +
                  `in "${configDir}".`
              );
            }

            if (!PackageName.isValidName(packageName)) {
              throw new Error(
                `Module paths are not supported when using the "packageDir" token ` +
                  (parsedPropertyName ? `of property "${parsedPropertyName}" ` : '') +
                  `in "${configDir}". Only a package name is allowed.`
              );
            }

            // Resolve to the package directory (not the module referenced by the package). The normal resolution
            // method will generally not be able to find @rushstack/heft-jest-plugin from a project that is
            // using a rig. Since it is important, and it is our own package, we resolve it manually as a special
            // case.
            const resolvedPackagePath: string =
              packageName === PLUGIN_PACKAGE_NAME
                ? PLUGIN_PACKAGE_FOLDER
                : Import.resolvePackage({ baseFolderPath: configDir, packageName });
            // First entry is the entire match
            const restOfPath: string = path.normalize(
              './' + propertyValue.slice(packageDirMatches[0].length)
            );
            propertyValue = path.resolve(resolvedPackagePath, restOfPath);
          }
        }

        // Return early, since the remainder of this function is used to resolve module paths
        if (!options.resolveAsModule) {
          return propertyValue;
        }

        // Example:  @rushstack/heft-jest-plugin
        if (propertyValue === PLUGIN_PACKAGE_NAME) {
          return PLUGIN_PACKAGE_FOLDER;
        }

        // Example:  @rushstack/heft-jest-plugin/path/to/file.js
        if (propertyValue.startsWith(PLUGIN_PACKAGE_NAME)) {
          const restOfPath: string = path.normalize('./' + propertyValue.slice(PLUGIN_PACKAGE_NAME.length));
          return path.join(PLUGIN_PACKAGE_FOLDER, restOfPath);
        }

        // Use the Jest-provided resolvers to resolve the module paths
        switch (parsedPropertyName) {
          case 'testRunner':
            return resolveRunner(/*resolver:*/ undefined, {
              rootDir: configDir,
              filePath: propertyValue,
              requireResolveFunction
            });
          case 'testSequencer':
            return resolveSequencer(/*resolver:*/ undefined, {
              rootDir: configDir,
              filePath: propertyValue,
              requireResolveFunction
            });
          case 'testEnvironment':
            return resolveTestEnvironment({
              rootDir: configDir,
              testEnvironment: propertyValue,
              requireResolveFunction
            });
          case 'watchPlugins':
            return resolveWatchPlugin(/*resolver:*/ undefined, {
              rootDir: configDir,
              filePath: propertyValue,
              requireResolveFunction
            });
          default:
            // We know the value will be non-null since resolve will throw an error if it is null
            // and non-optional
            return jestResolve(/*resolver:*/ undefined, {
              rootDir: configDir,
              filePath: propertyValue,
              key: propertyName
            })!;
        }
      },
      pathResolutionMethod: PathResolutionMethod.custom
    };
  }

  /**
   * Finds the indices of jest reporters with a given name
   */
  private static _findIndexes(items: JestReporterConfig[], search: string): number[] {
    const result: number[] = [];

    for (let index: number = 0; index < items.length; index++) {
      const item: JestReporterConfig = items[index];

      // Item is either a string or a tuple of [reporterName: string, options: unknown]
      if (item === search) {
        result.push(index);
      } else if (typeof item !== 'undefined' && item !== null && item[0] === search) {
        result.push(index);
      }
    }

    return result;
  }
}<|MERGE_RESOLUTION|>--- conflicted
+++ resolved
@@ -341,17 +341,16 @@
     buildFolder: string,
     projectRelativeFilePath: string
   ): ConfigurationFile<IHeftJestConfiguration> {
-<<<<<<< HEAD
     if (!JestPlugin._jestConfigurationFileLoader) {
       // Bypass Jest configuration validation
       const schemaPath: string = `${__dirname}/schemas/anything.schema.json`;
 
       // By default, ConfigurationFile will replace all objects, so we need to provide merge functions for these
-      const shallowObjectInheritanceFunc: <T>(
+      const shallowObjectInheritanceFunc: <T extends Record<string, unknown> | undefined>(
         currentObject: T,
         parentObject: T
         // eslint-disable-next-line @typescript-eslint/no-explicit-any
-      ) => T = <T extends { [key: string]: any }>(currentObject: T, parentObject: T): T => {
+      ) => T = <T>(currentObject: T, parentObject?: T): T => {
         // Merged in this order to ensure that the currentObject properties take priority in order-of-definition,
         // since Jest executes them in this order. For example, if the extended Jest configuration contains a
         // "\\.(css|sass|scss)$" transform but the extending Jest configuration contains a "\\.(css)$" transform,
@@ -362,57 +361,22 @@
         //   "\\.(css|sass|scss)$": "..."
         // }
         // https://github.com/facebook/jest/blob/0a902e10e0a5550b114340b87bd31764a7638729/packages/jest-config/src/normalize.ts#L102
-        return { ...(currentObject || {}), ...(parentObject || {}), ...(currentObject || {}) };
+        return { ...(currentObject || {}), ...(parentObject || {}), ...(currentObject || {}) } as T;
       };
-      const deepObjectInheritanceFunc: <T>(
+      const deepObjectInheritanceFunc: <T extends Record<string, unknown> | undefined>(
         currentObject: T,
         parentObject: T
-        // eslint-disable-next-line @typescript-eslint/no-explicit-any
-      ) => T = <T extends { [key: string]: any }>(currentObject: T, parentObject: T): T => {
-        // eslint-disable-next-line @typescript-eslint/no-explicit-any
-        return mergeWith(parentObject || {}, currentObject || {}, (value: any, source: any) => {
+      ) => T = <T>(currentObject: T, parentObject: T): T => {
+        return mergeWith(parentObject || {}, currentObject || {}, (value: T, source: T) => {
           // Need to use a custom inheritance function instead of "InheritanceType.merge" since
           // some properties are allowed to have different types which may be incompatible with
           // merging.
           if (!isObject(source)) {
             return source;
           }
-          return Array.isArray(value) ? [...value, ...source] : { ...value, ...source };
-        });
+          return Array.isArray(value) ? [...value, ...(source as Array<unknown>)] : { ...value, ...source };
+        }) as T;
       };
-=======
-    // Bypass Jest configuration validation
-    const schemaPath: string = `${__dirname}/schemas/anything.schema.json`;
-
-    // By default, ConfigurationFile will replace all objects, so we need to provide merge functions for these
-    const shallowObjectInheritanceFunc: <T extends Record<string, unknown> | undefined>(
-      currentObject: T,
-      parentObject: T
-    ) => T = <T>(currentObject: T, parentObject?: T): T => {
-      // Merged in this order to ensure that the currentObject properties take priority in order-of-definition,
-      // since Jest executes them in this order. For example, if the extended Jest configuration contains a
-      // "\\.(css|sass|scss)$" transform but the extending Jest configuration contains a "\\.(css)$" transform,
-      // merging like this will ensure that the returned transforms are executed in the correct order, stopping
-      // after hitting the first pattern that applies:
-      // {
-      //   "\\.(css)$": "...",
-      //   "\\.(css|sass|scss)$": "..."
-      // }
-      // https://github.com/facebook/jest/blob/0a902e10e0a5550b114340b87bd31764a7638729/packages/jest-config/src/normalize.ts#L102
-      return { ...(currentObject || {}), ...(parentObject || {}), ...(currentObject || {}) } as T;
-    };
-    const deepObjectInheritanceFunc: <T extends Record<string, unknown> | undefined>(
-      currentObject: T,
-      parentObject: T
-    ) => T = <T>(currentObject: T, parentObject: T): T => {
-      return mergeWith(parentObject || {}, currentObject || {}, (value: T, source: T) => {
-        if (!isObject(source)) {
-          return source;
-        }
-        return Array.isArray(value) ? [...value, ...(source as Array<unknown>)] : { ...value, ...source };
-      }) as T;
-    };
->>>>>>> 7968688f
 
       const tokenResolveMetadata: IJsonPathMetadata = JestPlugin._getJsonPathMetadata({
         rootDir: buildFolder
