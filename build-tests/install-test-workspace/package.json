{
  "name": "install-test-workspace",
  "description": "",
  "version": "1.0.0",
  "private": true,
  "scripts": {
    "build": "node build.js",
    "_phase:build": "node build.js"
  },
  "devDependencies": {
<<<<<<< HEAD
    "@microsoft/rush-lib": "workspace:5.90.0-pr3481.16",
    "@rushstack/node-core-library": "workspace:*"
=======
    "@microsoft/rush-lib": "workspace:*",
    "@rushstack/node-core-library": "workspace:*",
    "@rushstack/rush-sdk": "workspace:*"
>>>>>>> 90593832
  }
}<|MERGE_RESOLUTION|>--- conflicted
+++ resolved
@@ -8,13 +8,8 @@
     "_phase:build": "node build.js"
   },
   "devDependencies": {
-<<<<<<< HEAD
     "@microsoft/rush-lib": "workspace:5.90.0-pr3481.16",
-    "@rushstack/node-core-library": "workspace:*"
-=======
-    "@microsoft/rush-lib": "workspace:*",
     "@rushstack/node-core-library": "workspace:*",
-    "@rushstack/rush-sdk": "workspace:*"
->>>>>>> 90593832
+    "@rushstack/rush-sdk": "workspace:5.90.0-pr3481.16"
   }
 }