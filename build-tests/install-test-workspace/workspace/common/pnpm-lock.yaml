--- conflicted
+++ resolved
@@ -5,22 +5,13 @@
   typescript-newest-test:
     specifiers:
       '@rushstack/eslint-config': file:rushstack-eslint-config-3.0.0.tgz
-<<<<<<< HEAD
-      '@rushstack/heft': file:rushstack-heft-0.47.0.tgz
-=======
-      '@rushstack/heft': file:rushstack-heft-0.47.6.tgz
->>>>>>> 8c21a4dd
+      '@rushstack/heft': file:rushstack-heft-0.47.5.tgz
       eslint: ~8.7.0
       tslint: ~5.20.1
       typescript: ~4.7.4
     devDependencies:
-<<<<<<< HEAD
-      '@rushstack/eslint-config': file:../temp/tarballs/rushstack-eslint-config-3.0.0.tgz_eslint@8.7.0+typescript@4.7.4
-      '@rushstack/heft': file:../temp/tarballs/rushstack-heft-0.47.0.tgz
-=======
       '@rushstack/eslint-config': file:../temp/tarballs/rushstack-eslint-config-3.0.0.tgz_valmiib6gbzc7jhcbpocdsabay
-      '@rushstack/heft': file:../temp/tarballs/rushstack-heft-0.47.6.tgz
->>>>>>> 8c21a4dd
+      '@rushstack/heft': file:../temp/tarballs/rushstack-heft-0.47.5.tgz
       eslint: 8.7.0
       tslint: 5.20.1_typescript@4.7.4
       typescript: 4.7.4
@@ -28,22 +19,13 @@
   typescript-v3-test:
     specifiers:
       '@rushstack/eslint-config': file:rushstack-eslint-config-3.0.0.tgz
-<<<<<<< HEAD
-      '@rushstack/heft': file:rushstack-heft-0.47.0.tgz
-=======
-      '@rushstack/heft': file:rushstack-heft-0.47.6.tgz
->>>>>>> 8c21a4dd
+      '@rushstack/heft': file:rushstack-heft-0.47.5.tgz
       eslint: ~8.7.0
       tslint: ~5.20.1
       typescript: ~4.7.4
     devDependencies:
-<<<<<<< HEAD
-      '@rushstack/eslint-config': file:../temp/tarballs/rushstack-eslint-config-3.0.0.tgz_eslint@8.7.0+typescript@4.7.4
-      '@rushstack/heft': file:../temp/tarballs/rushstack-heft-0.47.0.tgz
-=======
       '@rushstack/eslint-config': file:../temp/tarballs/rushstack-eslint-config-3.0.0.tgz_valmiib6gbzc7jhcbpocdsabay
-      '@rushstack/heft': file:../temp/tarballs/rushstack-heft-0.47.6.tgz
->>>>>>> 8c21a4dd
+      '@rushstack/heft': file:../temp/tarballs/rushstack-heft-0.47.5.tgz
       eslint: 8.7.0
       tslint: 5.20.1_typescript@4.7.4
       typescript: 4.7.4
@@ -1808,17 +1790,10 @@
       - typescript
     dev: true
 
-<<<<<<< HEAD
-  file:../temp/tarballs/rushstack-heft-0.47.0.tgz:
-    resolution: {tarball: file:../temp/tarballs/rushstack-heft-0.47.0.tgz}
+  file:../temp/tarballs/rushstack-heft-0.47.5.tgz:
+    resolution: {tarball: file:../temp/tarballs/rushstack-heft-0.47.5.tgz}
     name: '@rushstack/heft'
-    version: 0.47.0
-=======
-  file:../temp/tarballs/rushstack-heft-0.47.6.tgz:
-    resolution: {tarball: file:../temp/tarballs/rushstack-heft-0.47.6.tgz}
-    name: '@rushstack/heft'
-    version: 0.47.6
->>>>>>> 8c21a4dd
+    version: 0.47.5
     engines: {node: '>=10.13.0'}
     hasBin: true
     dependencies:
