--- conflicted
+++ resolved
@@ -16,10 +16,6 @@
     "@types/mocha": "5.2.5",
     "chai": "~3.5.0",
     "gulp": "~3.9.1",
-<<<<<<< HEAD
     "@microsoft/rush-stack-compiler-3.0": "0.0.0"
-=======
-    "@microsoft/rush-stack-compiler": "0.5.4"
->>>>>>> 96351913
   }
 }