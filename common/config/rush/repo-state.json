// DO NOT MODIFY THIS FILE MANUALLY BUT DO COMMIT IT. It is generated and used by Rush.
{
<<<<<<< HEAD
  "pnpmShrinkwrapHash": "33015261cfd31a690a8f9bd3429e4ea5b8edc72f",
=======
  "pnpmShrinkwrapHash": "c6a3cd336e9916c0466a63582229b4b0ef0cd7e9",
>>>>>>> a2547b03
  "preferredVersionsHash": "6a96c5550f3ce50aa19e8d1141c6c5d4176953ff"
}<|MERGE_RESOLUTION|>--- conflicted
+++ resolved
@@ -1,9 +1,5 @@
 // DO NOT MODIFY THIS FILE MANUALLY BUT DO COMMIT IT. It is generated and used by Rush.
 {
-<<<<<<< HEAD
-  "pnpmShrinkwrapHash": "33015261cfd31a690a8f9bd3429e4ea5b8edc72f",
-=======
   "pnpmShrinkwrapHash": "c6a3cd336e9916c0466a63582229b4b0ef0cd7e9",
->>>>>>> a2547b03
   "preferredVersionsHash": "6a96c5550f3ce50aa19e8d1141c6c5d4176953ff"
 }