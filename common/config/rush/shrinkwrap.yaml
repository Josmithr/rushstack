--- conflicted
+++ resolved
@@ -1,13 +1,7 @@
 dependencies:
-<<<<<<< HEAD
-  '@microsoft/node-library-build': 6.0.2
-  '@microsoft/rush-stack-compiler': 0.4.0
-  '@microsoft/tsdoc': 0.11.0
-=======
   '@microsoft/node-library-build': 6.0.6
   '@microsoft/rush-stack-compiler': 0.4.3
   '@microsoft/tsdoc': 0.9.3
->>>>>>> 5e289f8d
   '@pnpm/link-bins': 1.0.3
   '@pnpm/logger': 1.0.2
   '@rush-temp/api-documenter': 'file:projects/api-documenter.tgz'
@@ -315,10 +309,6 @@
     dev: false
     resolution:
       integrity: sha512-CLLVG+zWmUvD6jZD5oq7QCFYj3WOvrBSc3H6KejXCH6q2ntP5/ZHlmKVzQVvN1cEOSWP+jN9ml2AvUcDY/l6Tw==
-  /@microsoft/tsdoc/0.11.0:
-    dev: false
-    resolution:
-      integrity: sha512-d3OqXeNGjfNsUgSkKbIoRThN1Z/kncbvzloEDnSrAzNGWTbRq2KsPoCZygwESUIfwYq6U1N8wpNCM/q/YfHK4Q==
   /@microsoft/tsdoc/0.9.3:
     dev: false
     resolution:
@@ -9695,15 +9685,9 @@
     version: 0.0.0
   'file:projects/api-extractor.tgz':
     dependencies:
-<<<<<<< HEAD
-      '@microsoft/node-library-build': 6.0.2
-      '@microsoft/rush-stack-compiler': 0.4.0
-      '@microsoft/tsdoc': 0.11.0
-=======
       '@microsoft/node-library-build': 6.0.6
       '@microsoft/rush-stack-compiler': 0.4.3
       '@microsoft/tsdoc': 0.9.3
->>>>>>> 5e289f8d
       '@types/jest': 21.1.10
       '@types/lodash': 4.14.116
       '@types/node': 8.5.8
@@ -9718,11 +9702,7 @@
     dev: false
     name: '@rush-temp/api-extractor'
     resolution:
-<<<<<<< HEAD
-      integrity: sha512-orSuB7WzvQVIcx2E43R5l4lwpmBSHnulLVNFCPsJGv87cVxVpcFw4/CbdYF97hVatITy16BvNZTlzMQS6fjSYA==
-=======
       integrity: sha512-ilKBn1Ma2o5fakuhcG5zvZSUBz3djLQ211HVp9HzQqUbub/v36xd6fde2623mdpug8MsAf6bpWMUfMzTPX+42g==
->>>>>>> 5e289f8d
       tarball: 'file:projects/api-extractor.tgz'
     version: 0.0.0
   'file:projects/gulp-core-build-karma.tgz':
@@ -10225,15 +10205,9 @@
 shrinkwrapMinorVersion: 9
 shrinkwrapVersion: 3
 specifiers:
-<<<<<<< HEAD
-  '@microsoft/node-library-build': 6.0.2
-  '@microsoft/rush-stack-compiler': 0.4.0
-  '@microsoft/tsdoc': 0.11.0
-=======
   '@microsoft/node-library-build': 6.0.6
   '@microsoft/rush-stack-compiler': 0.4.3
   '@microsoft/tsdoc': 0.9.3
->>>>>>> 5e289f8d
   '@pnpm/link-bins': ~1.0.1
   '@pnpm/logger': ~1.0.1
   '@rush-temp/api-documenter': 'file:./projects/api-documenter.tgz'
