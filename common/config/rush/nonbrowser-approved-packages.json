--- conflicted
+++ resolved
@@ -71,11 +71,11 @@
       "allowedCategories": [ "libraries" ]
     },
     {
-<<<<<<< HEAD
+      "name": "@pnpm/logger",
+      "allowedCategories": [ "libraries" ]
+    },
+    {
       "name": "@rushstack/debug-certificate-manager",
-=======
-      "name": "@pnpm/logger",
->>>>>>> 3a901856
       "allowedCategories": [ "libraries" ]
     },
     {
