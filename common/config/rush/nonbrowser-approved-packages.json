// DO NOT ADD COMMENTS IN THIS FILE.  They will be lost when the Rush tool resaves it.
{
  "$schema": "https://developer.microsoft.com/json-schemas/rush/v5/approved-packages.schema.json",
  "packages": [
    {
      "name": "@azure/identity",
      "allowedCategories": [ "libraries" ]
    },
    {
      "name": "@azure/storage-blob",
      "allowedCategories": [ "libraries" ]
    },
    {
      "name": "@babel/core",
      "allowedCategories": [ "tests" ]
    },
    {
      "name": "@jest/core",
      "allowedCategories": [ "libraries" ]
    },
    {
      "name": "@jest/create-cache-key-function",
      "allowedCategories": [ "libraries" ]
    },
    {
      "name": "@jest/reporters",
      "allowedCategories": [ "libraries", "tests" ]
    },
    {
      "name": "@jest/transform",
      "allowedCategories": [ "libraries" ]
    },
    {
      "name": "@jest/types",
      "allowedCategories": [ "libraries", "tests" ]
    },
    {
      "name": "@microsoft/api-documenter",
      "allowedCategories": [ "libraries", "tests" ]
    },
    {
      "name": "@microsoft/api-extractor",
      "allowedCategories": [ "libraries", "tests" ]
    },
    {
      "name": "@microsoft/api-extractor-model",
      "allowedCategories": [ "libraries" ]
    },
    {
      "name": "@microsoft/load-themed-styles",
      "allowedCategories": [ "libraries" ]
    },
    {
      "name": "@microsoft/rush-lib",
      "allowedCategories": [ "libraries", "tests" ]
    },
    {
      "name": "@microsoft/teams-js",
      "allowedCategories": [ "tests" ]
    },
    {
      "name": "@microsoft/tsdoc",
      "allowedCategories": [ "libraries" ]
    },
    {
      "name": "@microsoft/tsdoc-config",
      "allowedCategories": [ "libraries" ]
    },
    {
      "name": "@pnpm/link-bins",
      "allowedCategories": [ "libraries" ]
    },
    {
      "name": "@pnpm/logger",
      "allowedCategories": [ "libraries" ]
    },
    {
      "name": "@rushstack/debug-certificate-manager",
      "allowedCategories": [ "libraries" ]
    },
    {
      "name": "@rushstack/eslint-config",
      "allowedCategories": [ "libraries", "tests" ]
    },
    {
      "name": "@rushstack/eslint-patch",
      "allowedCategories": [ "libraries" ]
    },
    {
      "name": "@rushstack/eslint-plugin",
      "allowedCategories": [ "libraries" ]
    },
    {
      "name": "@rushstack/eslint-plugin-packlets",
      "allowedCategories": [ "libraries" ]
    },
    {
      "name": "@rushstack/eslint-plugin-security",
      "allowedCategories": [ "libraries" ]
    },
    {
      "name": "@rushstack/hashed-folder-copy-plugin",
      "allowedCategories": [ "tests" ]
    },
    {
      "name": "@rushstack/heft",
      "allowedCategories": [ "libraries", "tests" ]
    },
    {
      "name": "@rushstack/heft-config-file",
      "allowedCategories": [ "libraries" ]
    },
    {
      "name": "@rushstack/heft-dev-cert-plugin",
      "allowedCategories": [ "libraries", "tests" ]
    },
    {
      "name": "@rushstack/heft-jest-plugin",
      "allowedCategories": [ "libraries", "tests" ]
    },
    {
      "name": "@rushstack/heft-node-rig",
      "allowedCategories": [ "libraries", "tests" ]
    },
    {
      "name": "@rushstack/heft-sass-plugin",
      "allowedCategories": [ "libraries", "tests" ]
    },
    {
      "name": "@rushstack/heft-serverless-stack-plugin",
      "allowedCategories": [ "tests" ]
    },
    {
      "name": "@rushstack/heft-storybook-plugin",
      "allowedCategories": [ "tests" ]
    },
    {
      "name": "@rushstack/heft-web-rig",
      "allowedCategories": [ "libraries", "tests" ]
    },
    {
      "name": "@rushstack/heft-webpack4-plugin",
      "allowedCategories": [ "libraries", "tests" ]
    },
    {
      "name": "@rushstack/heft-webpack5-plugin",
      "allowedCategories": [ "libraries", "tests" ]
    },
    {
      "name": "@rushstack/localization-utilities",
      "allowedCategories": [ "libraries" ]
    },
    {
      "name": "@rushstack/lockfile-explorer-web",
      "allowedCategories": [ "libraries" ]
    },
    {
      "name": "@rushstack/module-minifier",
      "allowedCategories": [ "libraries", "tests" ]
    },
    {
      "name": "@rushstack/node-core-library",
      "allowedCategories": [ "libraries", "tests" ]
    },
    {
      "name": "@rushstack/package-deps-hash",
      "allowedCategories": [ "libraries" ]
    },
    {
      "name": "@rushstack/rig-package",
      "allowedCategories": [ "libraries" ]
    },
    {
      "name": "@rushstack/rush-amazon-s3-build-cache-plugin",
      "allowedCategories": [ "libraries", "tests" ]
    },
    {
      "name": "@rushstack/rush-azure-storage-build-cache-plugin",
      "allowedCategories": [ "libraries" ]
    },
    {
      "name": "@rushstack/rush-sdk",
      "allowedCategories": [ "libraries" ]
    },
    {
      "name": "@rushstack/set-webpack-public-path-plugin",
      "allowedCategories": [ "libraries", "tests" ]
    },
    {
      "name": "@rushstack/stream-collator",
      "allowedCategories": [ "libraries" ]
    },
    {
      "name": "@rushstack/terminal",
      "allowedCategories": [ "libraries" ]
    },
    {
      "name": "@rushstack/tree-pattern",
      "allowedCategories": [ "libraries" ]
    },
    {
      "name": "@rushstack/ts-command-line",
      "allowedCategories": [ "libraries", "tests" ]
    },
    {
      "name": "@rushstack/typings-generator",
      "allowedCategories": [ "libraries" ]
    },
    {
      "name": "@rushstack/webpack-plugin-utilities",
      "allowedCategories": [ "libraries" ]
    },
    {
      "name": "@rushstack/webpack4-localization-plugin",
      "allowedCategories": [ "tests" ]
    },
    {
      "name": "@rushstack/webpack4-module-minifier-plugin",
      "allowedCategories": [ "tests" ]
    },
    {
      "name": "@rushstack/webpack5-module-minifier-plugin",
      "allowedCategories": [ "tests" ]
    },
    {
      "name": "@rushstack/worker-pool",
      "allowedCategories": [ "libraries" ]
    },
    {
      "name": "@serverless-stack/aws-lambda-ric",
      "allowedCategories": [ "tests" ]
    },
    {
      "name": "@serverless-stack/cli",
      "allowedCategories": [ "tests" ]
    },
    {
      "name": "@serverless-stack/resources",
      "allowedCategories": [ "tests" ]
    },
    {
      "name": "@storybook/addon-actions",
      "allowedCategories": [ "tests" ]
    },
    {
      "name": "@storybook/addon-essentials",
      "allowedCategories": [ "tests" ]
    },
    {
      "name": "@storybook/addon-links",
      "allowedCategories": [ "tests" ]
    },
    {
      "name": "@storybook/cli",
      "allowedCategories": [ "tests" ]
    },
    {
      "name": "@storybook/components",
      "allowedCategories": [ "tests" ]
    },
    {
      "name": "@storybook/core-events",
      "allowedCategories": [ "tests" ]
    },
    {
      "name": "@storybook/react",
      "allowedCategories": [ "tests" ]
    },
    {
      "name": "@storybook/theming",
      "allowedCategories": [ "tests" ]
    },
    {
      "name": "@tsconfig/node14",
      "allowedCategories": [ "tests" ]
    },
    {
      "name": "@typescript-eslint/eslint-plugin",
      "allowedCategories": [ "libraries" ]
    },
    {
      "name": "@typescript-eslint/experimental-utils",
      "allowedCategories": [ "libraries" ]
    },
    {
      "name": "@typescript-eslint/parser",
      "allowedCategories": [ "libraries", "tests" ]
    },
    {
      "name": "@typescript-eslint/typescript-estree",
      "allowedCategories": [ "libraries" ]
    },
    {
      "name": "@yarnpkg/lockfile",
      "allowedCategories": [ "libraries" ]
    },
    {
      "name": "ajv",
      "allowedCategories": [ "libraries" ]
    },
    {
      "name": "api-extractor-lib1-test",
      "allowedCategories": [ "tests" ]
    },
    {
      "name": "api-extractor-lib2-test",
      "allowedCategories": [ "tests" ]
    },
    {
      "name": "api-extractor-lib3-test",
      "allowedCategories": [ "tests" ]
    },
    {
      "name": "api-extractor-test-01",
      "allowedCategories": [ "tests" ]
    },
    {
      "name": "api-extractor-test-02",
      "allowedCategories": [ "tests" ]
    },
    {
      "name": "argparse",
      "allowedCategories": [ "libraries" ]
    },
    {
      "name": "autoprefixer",
      "allowedCategories": [ "libraries", "tests" ]
    },
    {
      "name": "aws-cdk-lib",
      "allowedCategories": [ "tests" ]
    },
    {
      "name": "babel-loader",
      "allowedCategories": [ "tests" ]
    },
    {
      "name": "builtin-modules",
      "allowedCategories": [ "libraries" ]
    },
    {
      "name": "buttono",
      "allowedCategories": [ "tests" ]
    },
    {
      "name": "chokidar",
      "allowedCategories": [ "libraries" ]
    },
    {
      "name": "cli-table",
      "allowedCategories": [ "libraries" ]
    },
    {
      "name": "colors",
      "allowedCategories": [ "libraries", "tests" ]
    },
    {
      "name": "constructs",
      "allowedCategories": [ "tests" ]
    },
    {
      "name": "css-loader",
      "allowedCategories": [ "libraries", "tests" ]
    },
    {
      "name": "css-minimizer-webpack-plugin",
      "allowedCategories": [ "libraries" ]
    },
    {
      "name": "decache",
      "allowedCategories": [ "libraries" ]
    },
    {
      "name": "diff",
      "allowedCategories": [ "libraries" ]
    },
    {
      "name": "doc-plugin-rush-stack",
      "allowedCategories": [ "libraries" ]
    },
    {
      "name": "eslint",
      "allowedCategories": [ "libraries", "tests" ]
    },
    {
      "name": "eslint-plugin-promise",
      "allowedCategories": [ "libraries" ]
    },
    {
      "name": "eslint-plugin-react",
      "allowedCategories": [ "libraries" ]
    },
    {
      "name": "eslint-plugin-tsdoc",
      "allowedCategories": [ "libraries" ]
    },
    {
      "name": "express",
      "allowedCategories": [ "libraries" ]
    },
    {
      "name": "fast-glob",
      "allowedCategories": [ "libraries" ]
    },
    {
      "name": "fastify",
      "allowedCategories": [ "tests" ]
    },
    {
      "name": "file-loader",
      "allowedCategories": [ "tests" ]
    },
    {
      "name": "fs-extra",
      "allowedCategories": [ "libraries", "tests" ]
    },
    {
      "name": "git-repo-info",
      "allowedCategories": [ "libraries" ]
    },
    {
      "name": "glob",
      "allowedCategories": [ "libraries" ]
    },
    {
      "name": "glob-escape",
      "allowedCategories": [ "libraries" ]
    },
    {
      "name": "heft-action-plugin",
      "allowedCategories": [ "tests" ]
    },
    {
      "name": "heft-example-plugin-01",
      "allowedCategories": [ "tests" ]
    },
    {
      "name": "heft-example-plugin-02",
      "allowedCategories": [ "tests" ]
    },
    {
      "name": "heft-minimal-rig-test",
      "allowedCategories": [ "tests" ]
    },
    {
      "name": "heft-parameter-plugin",
      "allowedCategories": [ "tests" ]
    },
    {
      "name": "heft-storybook-react-tutorial",
      "allowedCategories": [ "tests" ]
    },
    {
      "name": "heft-storybook-react-tutorial-storybook",
      "allowedCategories": [ "tests" ]
    },
    {
      "name": "heft-storybook-react-tutorial-storykit",
      "allowedCategories": [ "tests" ]
    },
    {
      "name": "heft-web-rig-library-tutorial",
      "allowedCategories": [ "tests" ]
    },
    {
      "name": "heft-webpack5-plugin",
      "allowedCategories": []
    },
    {
      "name": "html-webpack-plugin",
      "allowedCategories": [ "libraries", "tests" ]
    },
    {
      "name": "http-proxy",
      "allowedCategories": [ "tests" ]
    },
    {
      "name": "https-proxy-agent",
      "allowedCategories": [ "libraries" ]
    },
    {
      "name": "ignore",
      "allowedCategories": [ "libraries" ]
    },
    {
      "name": "import-lazy",
      "allowedCategories": [ "libraries" ]
    },
    {
      "name": "inquirer",
      "allowedCategories": [ "libraries" ]
    },
    {
      "name": "jest",
      "allowedCategories": [ "libraries", "tests" ]
    },
    {
      "name": "jest-config",
      "allowedCategories": [ "libraries" ]
    },
    {
      "name": "jest-environment-jsdom",
      "allowedCategories": [ "libraries" ]
    },
    {
      "name": "jest-environment-node",
      "allowedCategories": [ "libraries" ]
    },
    {
      "name": "jest-resolve",
      "allowedCategories": [ "libraries" ]
    },
    {
      "name": "jest-snapshot",
      "allowedCategories": [ "libraries" ]
    },
    {
      "name": "jest-watch-select-projects",
      "allowedCategories": [ "libraries" ]
    },
    {
      "name": "jju",
      "allowedCategories": [ "libraries" ]
    },
    {
      "name": "js-yaml",
      "allowedCategories": [ "libraries" ]
    },
    {
      "name": "jsonpath-plus",
      "allowedCategories": [ "libraries" ]
    },
    {
      "name": "jszip",
      "allowedCategories": [ "libraries" ]
    },
    {
      "name": "loader-utils",
      "allowedCategories": [ "libraries" ]
    },
    {
      "name": "lodash",
      "allowedCategories": [ "libraries", "tests" ]
    },
    {
      "name": "long",
      "allowedCategories": [ "tests" ]
    },
    {
      "name": "memfs",
      "allowedCategories": [ "libraries" ]
    },
    {
      "name": "mini-css-extract-plugin",
      "allowedCategories": [ "libraries" ]
    },
    {
      "name": "minimatch",
      "allowedCategories": [ "libraries" ]
    },
    {
      "name": "node-fetch",
      "allowedCategories": [ "libraries" ]
    },
    {
      "name": "node-forge",
      "allowedCategories": [ "libraries" ]
    },
    {
      "name": "node-sass",
      "allowedCategories": [ "libraries", "tests" ]
    },
    {
<<<<<<< HEAD
      "name": "normalize-path",
=======
      "name": "npm-check",
>>>>>>> 07b43995
      "allowedCategories": [ "libraries" ]
    },
    {
      "name": "npm-package-arg",
      "allowedCategories": [ "libraries" ]
    },
    {
      "name": "npm-packlist",
      "allowedCategories": [ "libraries" ]
    },
    {
      "name": "open",
      "allowedCategories": [ "libraries" ]
    },
    {
      "name": "postcss",
      "allowedCategories": [ "libraries", "tests" ]
    },
    {
      "name": "postcss-loader",
      "allowedCategories": [ "libraries", "tests" ]
    },
    {
      "name": "postcss-modules",
      "allowedCategories": [ "libraries" ]
    },
    {
      "name": "prettier",
      "allowedCategories": [ "libraries" ]
    },
    {
      "name": "pseudolocale",
      "allowedCategories": [ "libraries" ]
    },
    {
      "name": "read-package-tree",
      "allowedCategories": [ "libraries" ]
    },
    {
      "name": "resolve",
      "allowedCategories": [ "libraries" ]
    },
    {
      "name": "sass",
      "allowedCategories": [ "libraries", "tests" ]
    },
    {
      "name": "sass-loader",
      "allowedCategories": [ "libraries", "tests" ]
    },
    {
      "name": "semver",
      "allowedCategories": [ "libraries", "tests" ]
    },
    {
      "name": "serialize-javascript",
      "allowedCategories": [ "libraries" ]
    },
    {
      "name": "source-map",
      "allowedCategories": [ "libraries" ]
    },
    {
      "name": "source-map-loader",
      "allowedCategories": [ "libraries", "tests" ]
    },
    {
      "name": "ssri",
      "allowedCategories": [ "libraries" ]
    },
    {
      "name": "strict-uri-encode",
      "allowedCategories": [ "libraries" ]
    },
    {
      "name": "string-argv",
      "allowedCategories": [ "libraries" ]
    },
    {
      "name": "strip-json-comments",
      "allowedCategories": [ "libraries" ]
    },
    {
      "name": "style-loader",
      "allowedCategories": [ "libraries", "tests" ]
    },
    {
      "name": "sudo",
      "allowedCategories": [ "libraries" ]
    },
    {
      "name": "tapable",
      "allowedCategories": [ "libraries", "tests" ]
    },
    {
      "name": "tar",
      "allowedCategories": [ "libraries" ]
    },
    {
      "name": "terser",
      "allowedCategories": [ "libraries", "tests" ]
    },
    {
      "name": "terser-webpack-plugin",
      "allowedCategories": [ "libraries", "tests" ]
    },
    {
      "name": "timsort",
      "allowedCategories": [ "libraries" ]
    },
    {
      "name": "true-case-path",
      "allowedCategories": [ "libraries" ]
    },
    {
      "name": "ts-loader",
      "allowedCategories": [ "tests" ]
    },
    {
      "name": "tslint",
      "allowedCategories": [ "libraries", "tests" ]
    },
    {
      "name": "tslint-microsoft-contrib",
      "allowedCategories": [ "tests" ]
    },
    {
      "name": "typescript",
      "allowedCategories": [ "libraries", "tests" ]
    },
    {
      "name": "url-loader",
      "allowedCategories": [ "libraries" ]
    },
    {
      "name": "webpack",
      "allowedCategories": [ "libraries", "tests" ]
    },
    {
      "name": "webpack-bundle-analyzer",
      "allowedCategories": [ "libraries", "tests" ]
    },
    {
      "name": "webpack-cli",
      "allowedCategories": [ "tests" ]
    },
    {
      "name": "webpack-dev-server",
      "allowedCategories": [ "libraries", "tests" ]
    },
    {
      "name": "webpack-merge",
      "allowedCategories": [ "libraries" ]
    },
    {
      "name": "webpack-sources",
      "allowedCategories": [ "libraries" ]
    },
    {
      "name": "wordwrap",
      "allowedCategories": [ "libraries" ]
    },
    {
      "name": "xmldoc",
      "allowedCategories": [ "libraries" ]
    },
    {
      "name": "z-schema",
      "allowedCategories": [ "libraries" ]
    }
  ]
}<|MERGE_RESOLUTION|>--- conflicted
+++ resolved
@@ -464,7 +464,7 @@
     },
     {
       "name": "heft-webpack5-plugin",
-      "allowedCategories": []
+      "allowedCategories": [ ]
     },
     {
       "name": "html-webpack-plugin",
@@ -571,11 +571,11 @@
       "allowedCategories": [ "libraries", "tests" ]
     },
     {
-<<<<<<< HEAD
       "name": "normalize-path",
-=======
+      "allowedCategories": [ "libraries" ]
+    },
+    {
       "name": "npm-check",
->>>>>>> 07b43995
       "allowedCategories": [ "libraries" ]
     },
     {
