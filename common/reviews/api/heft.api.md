## API Report File for "@rushstack/heft"

> Do not edit this file. It is a report generated by [API Extractor](https://api-extractor.com/).

```ts

import { AsyncParallelHook } from 'tapable';
import { CommandLineChoiceListParameter } from '@rushstack/ts-command-line';
import { CommandLineChoiceParameter } from '@rushstack/ts-command-line';
import { CommandLineFlagParameter } from '@rushstack/ts-command-line';
import { CommandLineIntegerListParameter } from '@rushstack/ts-command-line';
import { CommandLineIntegerParameter } from '@rushstack/ts-command-line';
<<<<<<< HEAD
import { CommandLineParameter } from '@rushstack/ts-command-line';
=======
import { CommandLineParser } from '@rushstack/ts-command-line';
>>>>>>> eec4a902
import { CommandLineStringListParameter } from '@rushstack/ts-command-line';
import { CommandLineStringParameter } from '@rushstack/ts-command-line';
import { IPackageJson } from '@rushstack/node-core-library';
import { ITerminal } from '@rushstack/node-core-library';
import { ITerminalProvider } from '@rushstack/node-core-library';
import { RigConfig } from '@rushstack/rig-package';
import { Terminal } from '@rushstack/node-core-library';

export { CommandLineChoiceListParameter }

export { CommandLineChoiceParameter }

export { CommandLineFlagParameter }

export { CommandLineIntegerListParameter }

export { CommandLineIntegerParameter }

export { CommandLineParameter }

export { CommandLineStringListParameter }

export { CommandLineStringParameter }

// @public (undocumented)
export class HeftConfiguration {
    get buildFolder(): string;
    get cacheFolder(): string;
    // @internal
    _checkForRigAsync(): Promise<void>;
    get globalTerminal(): Terminal;
    get heftPackageJson(): IPackageJson;
    // @internal (undocumented)
    static initialize(options: _IHeftConfigurationInitializationOptions): HeftConfiguration;
    get projectConfigFolder(): string;
    get projectPackageJson(): IPackageJson;
    get rigConfig(): RigConfig;
    // (undocumented)
    get rigPackageResolver(): IRigPackageResolver;
    get tempFolder(): string;
    get terminalProvider(): ITerminalProvider;
}

// @public
export interface ICopyOperation extends IFileSelectionSpecifier {
    destinationFolders: string[];
    flatten?: boolean;
    hardlink?: boolean;
}

// @public
export interface IDeleteOperation extends IFileSelectionSpecifier {
}

// @public
export interface IFileSelectionSpecifier {
    excludeGlobs?: string[];
    fileExtensions?: string[];
    includeGlobs?: string[];
    sourcePath: string;
}

<<<<<<< HEAD
// @internal (undocumented)
export interface _IHeftConfigurationInitializationOptions {
    cwd: string;
    terminalProvider: ITerminalProvider;
=======
// @public (undocumented)
export interface IBuildStageProperties {
    // @beta (undocumented)
    emitExtensionForTests?: '.js' | '.cjs' | '.mjs';
    // @beta (undocumented)
    emitFolderNameForTests?: string;
    // @beta (undocumented)
    isTypeScriptProject?: boolean;
    // (undocumented)
    lite: boolean;
    // (undocumented)
    locales?: ReadonlyArray<string>;
    // (undocumented)
    maxOldSpaceSize?: string;
    // (undocumented)
    production: boolean;
    // (undocumented)
    serveMode: boolean;
    // (undocumented)
    watchMode: boolean;
    // (undocumented)
    webpackStats?: unknown;
>>>>>>> eec4a902
}

// @public (undocumented)
export interface IHeftLifecycleCleanHookOptions extends IHeftLifecycleHookOptions {
    // (undocumented)
    addDeleteOperations: (...deleteOperations: IDeleteOperation[]) => void;
}

// @public (undocumented)
export interface IHeftLifecycleHookOptions {
    // (undocumented)
    production: boolean;
    // (undocumented)
    verbose: boolean;
}

// @public (undocumented)
export interface IHeftLifecycleHooks {
    // (undocumented)
    clean: AsyncParallelHook<IHeftLifecycleCleanHookOptions>;
    // (undocumented)
    recordMetrics: AsyncParallelHook<IHeftRecordMetricsHookOptions>;
    // (undocumented)
    toolStart: AsyncParallelHook<IHeftLifecycleToolStartHookOptions>;
    // (undocumented)
    toolStop: AsyncParallelHook<IHeftLifecycleToolStopHookOptions>;
}

// @public (undocumented)
export interface IHeftLifecyclePlugin<TOptions = void> extends IHeftPlugin<IHeftLifecycleSession, TOptions> {
}

// @public (undocumented)
export interface IHeftLifecycleSession {
    // (undocumented)
    readonly cacheFolder: string;
    readonly debugMode: boolean;
    // (undocumented)
    readonly hooks: IHeftLifecycleHooks;
    // (undocumented)
    readonly logger: IScopedLogger;
    // (undocumented)
    readonly parametersByLongName: ReadonlyMap<string, CommandLineParameter>;
    requestAccessToPluginByName<T extends object>(pluginToAccessPackage: string, pluginToAccessName: string, pluginApply: (pluginAccessor: T) => void): void;
    // (undocumented)
    readonly tempFolder: string;
}

// @public (undocumented)
export interface IHeftLifecycleToolStartHookOptions extends IHeftLifecycleHookOptions {
}

// @public (undocumented)
export interface IHeftLifecycleToolStopHookOptions extends IHeftLifecycleHookOptions {
}

// @public (undocumented)
export interface IHeftPlugin<TSession extends IHeftLifecycleSession | IHeftTaskSession = IHeftLifecycleSession | IHeftTaskSession, TOptions = void> {
    // (undocumented)
    readonly accessor?: object;
    // (undocumented)
    apply(session: TSession, heftConfiguration: HeftConfiguration, pluginOptions?: TOptions): void;
}

// @public (undocumented)
export interface IHeftRecordMetricsHookOptions {
    // (undocumented)
    metricData: IMetricsData;
    // (undocumented)
    metricName: string;
}

// @public (undocumented)
export interface IHeftTaskCleanHookOptions extends IHeftTaskHookOptions {
    // (undocumented)
    addDeleteOperations: (...deleteOperations: IDeleteOperation[]) => void;
}

// @public (undocumented)
export interface IHeftTaskHookOptions {
    // (undocumented)
    production: boolean;
    // (undocumented)
    verbose: boolean;
}

// @public (undocumented)
export interface IHeftTaskHooks {
    // (undocumented)
    clean: AsyncParallelHook<IHeftTaskCleanHookOptions>;
    // (undocumented)
    run: AsyncParallelHook<IHeftTaskRunHookOptions>;
}

// @public (undocumented)
export interface IHeftTaskPlugin<TOptions = void> extends IHeftPlugin<IHeftTaskSession, TOptions> {
}

// @public (undocumented)
export interface IHeftTaskRunHookOptions extends IHeftTaskHookOptions {
    // (undocumented)
    addCopyOperations: (...copyOperations: ICopyOperation[]) => void;
}

// @public (undocumented)
export interface IHeftTaskSession {
    // (undocumented)
    readonly cacheFolder: string;
    readonly debugMode: boolean;
    getChoiceListParameter(parameterLongName: string): CommandLineChoiceListParameter;
    getChoiceParameter(parameterLongName: string): CommandLineChoiceParameter;
    getFlagParameter(parameterLongName: string): CommandLineFlagParameter;
    getIntegerListParameter(parameterLongName: string): CommandLineIntegerListParameter;
    getIntegerParameter(parameterLongName: string): CommandLineIntegerParameter;
    getStringListParameter(parameterLongName: string): CommandLineStringListParameter;
    getStringParameter(parameterLongName: string): CommandLineStringParameter;
    // (undocumented)
    readonly hooks: IHeftTaskHooks;
    // (undocumented)
    readonly logger: IScopedLogger;
    requestAccessToPluginByName<T extends object>(pluginToAccessPackage: string, pluginToAccessName: string, pluginApply: (pluginAccessor: T) => void): void;
    // (undocumented)
    readonly taskName: string;
    // (undocumented)
    readonly tempFolder: string;
}

// @public (undocumented)
export interface IMetricsData {
    command: string;
    commandParameters: Record<string, string>;
    encounteredError?: boolean;
    machineArch: string;
    machineCores: number;
    machineOs: string;
    machineProcessor: string;
    machineTotalMemoryMB: number;
    taskTotalExecutionMs: number;
}

// @internal (undocumented)
export interface _IPerformanceData {
    // (undocumented)
    encounteredError?: boolean;
    // (undocumented)
    taskTotalExecutionMs: number;
}

// @public (undocumented)
export interface IRigPackageResolver {
    // (undocumented)
    resolvePackageAsync(packageName: string, terminal: ITerminal): Promise<string>;
}

// @beta
export interface IRunScript {
    // (undocumented)
    runAsync?: (options: IRunScriptOptions) => Promise<void>;
}

// @beta
export interface IRunScriptOptions {
    // (undocumented)
    heftConfiguration: HeftConfiguration;
    // (undocumented)
    heftTaskSession: IHeftTaskSession;
    // (undocumented)
    runOptions: IHeftTaskRunHookOptions;
    // (undocumented)
    scriptOptions: Record<string, unknown>;
}

// @public (undocumented)
export interface IScopedLogger {
    emitError(error: Error): void;
    emitWarning(warning: Error): void;
    // (undocumented)
    readonly terminal: Terminal;
}

// @internal
export class _MetricsCollector {
    recordAsync(command: string, performanceData?: Partial<_IPerformanceData>, parameters?: Record<string, string>): Promise<void>;
    // (undocumented)
    readonly recordMetricsHook: AsyncParallelHook<IHeftRecordMetricsHookOptions>;
    setStartTime(): void;
}

// (No @packageDocumentation comment for this package)

```<|MERGE_RESOLUTION|>--- conflicted
+++ resolved
@@ -10,11 +10,7 @@
 import { CommandLineFlagParameter } from '@rushstack/ts-command-line';
 import { CommandLineIntegerListParameter } from '@rushstack/ts-command-line';
 import { CommandLineIntegerParameter } from '@rushstack/ts-command-line';
-<<<<<<< HEAD
-import { CommandLineParameter } from '@rushstack/ts-command-line';
-=======
 import { CommandLineParser } from '@rushstack/ts-command-line';
->>>>>>> eec4a902
 import { CommandLineStringListParameter } from '@rushstack/ts-command-line';
 import { CommandLineStringParameter } from '@rushstack/ts-command-line';
 import { IPackageJson } from '@rushstack/node-core-library';
@@ -77,12 +73,6 @@
     sourcePath: string;
 }
 
-<<<<<<< HEAD
-// @internal (undocumented)
-export interface _IHeftConfigurationInitializationOptions {
-    cwd: string;
-    terminalProvider: ITerminalProvider;
-=======
 // @public (undocumented)
 export interface IBuildStageProperties {
     // @beta (undocumented)
@@ -105,7 +95,6 @@
     watchMode: boolean;
     // (undocumented)
     webpackStats?: unknown;
->>>>>>> eec4a902
 }
 
 // @public (undocumented)
