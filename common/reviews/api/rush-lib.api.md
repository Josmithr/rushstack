## API Report File for "@microsoft/rush-lib"

> Do not edit this file. It is a report generated by [API Extractor](https://api-extractor.com/).

```ts

/// <reference types="node" />

import { AsyncParallelHook } from 'tapable';
import { AsyncSeriesHook } from 'tapable';
import { AsyncSeriesWaterfallHook } from 'tapable';
import type { CollatedWriter } from '@rushstack/stream-collator';
import type { CommandLineParameter } from '@rushstack/ts-command-line';
import { HookMap } from 'tapable';
import { IPackageJson } from '@rushstack/node-core-library';
import { ITerminal } from '@rushstack/node-core-library';
import { ITerminalProvider } from '@rushstack/node-core-library';
import { JsonObject } from '@rushstack/node-core-library';
import { PackageNameParser } from '@rushstack/node-core-library';
import type { StdioSummarizer } from '@rushstack/terminal';
import { SyncHook } from 'tapable';
import { Terminal } from '@rushstack/node-core-library';

// @public
export class ApprovedPackagesConfiguration {
    constructor(jsonFilename: string);
    // (undocumented)
    addOrUpdatePackage(packageName: string, reviewCategory: string): boolean;
    clear(): void;
    // (undocumented)
    getItemByName(packageName: string): ApprovedPackagesItem | undefined;
    // (undocumented)
    items: ApprovedPackagesItem[];
    loadFromFile(): void;
    saveToFile(): void;
    tryLoadFromFile(approvedPackagesPolicyEnabled: boolean): boolean;
}

// @public
export class ApprovedPackagesItem {
    // @internal
    constructor(packageName: string);
    allowedCategories: Set<string>;
    packageName: string;
}

// @public
export class ApprovedPackagesPolicy {
    // Warning: (ae-forgotten-export) The symbol "IRushConfigurationJson" needs to be exported by the entry point index.d.ts
    //
    // @internal
    constructor(rushConfiguration: RushConfiguration, rushConfigurationJson: IRushConfigurationJson);
    readonly browserApprovedPackages: ApprovedPackagesConfiguration;
    readonly enabled: boolean;
    readonly ignoredNpmScopes: ReadonlySet<string>;
    readonly nonbrowserApprovedPackages: ApprovedPackagesConfiguration;
    readonly reviewCategories: ReadonlySet<string>;
}

// @internal
export class _BaseFlag<T extends object = JsonObject> {
    constructor(folderPath: string, state?: Partial<T>);
    clear(): void;
    create(): void;
    get flagName(): string;
    protected _isModified: boolean;
    isValid(): boolean;
    mergeFromObject(data: JsonObject): void;
    readonly path: string;
    saveIfModified(): void;
    protected _state: T;
}

// @beta
export class BuildCacheConfiguration {
    readonly buildCacheEnabled: boolean;
    cacheWriteEnabled: boolean;
    readonly cloudCacheProvider: ICloudBuildCacheProvider | undefined;
    static getBuildCacheConfigFilePath(rushConfiguration: RushConfiguration): string;
    readonly getCacheEntryId: GetCacheEntryIdFunction;
    static loadAndRequireEnabledAsync(terminal: ITerminal, rushConfiguration: RushConfiguration, rushSession: RushSession): Promise<BuildCacheConfiguration>;
    readonly localCacheProvider: FileSystemBuildCacheProvider;
    static tryLoadAsync(terminal: ITerminal, rushConfiguration: RushConfiguration, rushSession: RushSession): Promise<BuildCacheConfiguration | undefined>;
}

// @public
export enum BumpType {
    // (undocumented)
    'major' = 5,
    // (undocumented)
    'minor' = 4,
    // (undocumented)
    'none' = 0,
    // (undocumented)
    'patch' = 2,
    // (undocumented)
    'preminor' = 3,
    // (undocumented)
    'prerelease' = 1
}

// @public
export class ChangeManager {
    static createEmptyChangeFiles(rushConfiguration: RushConfiguration, projectName: string, emailAddress: string): string | undefined;
}

// Warning: (ae-forgotten-export) The symbol "IBuildCacheJson" needs to be exported by the entry point index.d.ts
//
// @beta (undocumented)
export type CloudBuildCacheProviderFactory = (buildCacheJson: IBuildCacheJson) => ICloudBuildCacheProvider;

// @public
export class CommonVersionsConfiguration {
    readonly allowedAlternativeVersions: Map<string, ReadonlyArray<string>>;
    readonly filePath: string;
    getAllPreferredVersions(): Map<string, string>;
    getPreferredVersionsHash(): string;
    readonly implicitlyPreferredVersions: boolean | undefined;
    static loadFromFile(jsonFilename: string): CommonVersionsConfiguration;
    readonly preferredVersions: Map<string, string>;
    save(): boolean;
}

// @beta (undocumented)
export class CredentialCache {
    // (undocumented)
    deleteCacheEntry(cacheId: string): void;
    // (undocumented)
    dispose(): void;
    // (undocumented)
    static initializeAsync(options: ICredentialCacheOptions): Promise<CredentialCache>;
    // (undocumented)
    saveIfModifiedAsync(): Promise<void>;
    // (undocumented)
    setCacheEntry(cacheId: string, entry: ICredentialCacheEntry): void;
    // (undocumented)
    trimExpiredEntries(): void;
    // (undocumented)
    tryGetCacheEntry(cacheId: string): ICredentialCacheEntry | undefined;
    // (undocumented)
    static usingAsync(options: ICredentialCacheOptions, doActionAsync: (credentialCache: CredentialCache) => Promise<void> | void): Promise<void>;
}

// @public (undocumented)
export enum DependencyType {
    // (undocumented)
    Dev = "devDependencies",
    // (undocumented)
    Optional = "optionalDependencies",
    // (undocumented)
    Peer = "peerDependencies",
    // (undocumented)
    Regular = "dependencies",
    // (undocumented)
    YarnResolutions = "resolutions"
}

// @beta
export class EnvironmentConfiguration {
    static get absoluteSymlinks(): boolean;
    static get allowUnsupportedNodeVersion(): boolean;
    static get allowWarningsInSuccessfulBuild(): boolean;
    static get buildCacheCredential(): string | undefined;
    static get buildCacheEnabled(): boolean | undefined;
    static get buildCacheWriteAllowed(): boolean | undefined;
    // Warning: (ae-forgotten-export) The symbol "IEnvironment" needs to be exported by the entry point index.d.ts
    //
    // @internal
    static _getRushGlobalFolderOverride(processEnv: IEnvironment): string | undefined;
    static get gitBinaryPath(): string | undefined;
    // (undocumented)
    static parseBooleanEnvironmentVariable(name: string, value: string | undefined): boolean | undefined;
    static get pnpmStorePathOverride(): string | undefined;
    static get pnpmVerifyStoreIntegrity(): boolean | undefined;
    static reset(): void;
    static get rushGlobalFolderOverride(): string | undefined;
    static get rushTempFolderOverride(): string | undefined;
    static get tarBinaryPath(): string | undefined;
    static validate(options?: IEnvironmentConfigurationInitializeOptions): void;
}

// @beta
export enum EnvironmentVariableNames {
    RUSH_ABSOLUTE_SYMLINKS = "RUSH_ABSOLUTE_SYMLINKS",
    RUSH_ALLOW_UNSUPPORTED_NODEJS = "RUSH_ALLOW_UNSUPPORTED_NODEJS",
    RUSH_ALLOW_WARNINGS_IN_SUCCESSFUL_BUILD = "RUSH_ALLOW_WARNINGS_IN_SUCCESSFUL_BUILD",
    RUSH_BUILD_CACHE_CREDENTIAL = "RUSH_BUILD_CACHE_CREDENTIAL",
    RUSH_BUILD_CACHE_ENABLED = "RUSH_BUILD_CACHE_ENABLED",
    RUSH_BUILD_CACHE_WRITE_ALLOWED = "RUSH_BUILD_CACHE_WRITE_ALLOWED",
    RUSH_DEPLOY_TARGET_FOLDER = "RUSH_DEPLOY_TARGET_FOLDER",
    RUSH_GIT_BINARY_PATH = "RUSH_GIT_BINARY_PATH",
    RUSH_GLOBAL_FOLDER = "RUSH_GLOBAL_FOLDER",
    RUSH_INVOKED_FOLDER = "RUSH_INVOKED_FOLDER",
    RUSH_PARALLELISM = "RUSH_PARALLELISM",
    RUSH_PNPM_STORE_PATH = "RUSH_PNPM_STORE_PATH",
    RUSH_PNPM_VERIFY_STORE_INTEGRITY = "RUSH_PNPM_VERIFY_STORE_INTEGRITY",
    RUSH_PREVIEW_VERSION = "RUSH_PREVIEW_VERSION",
    RUSH_TAR_BINARY_PATH = "RUSH_TAR_BINARY_PATH",
    RUSH_TEMP_FOLDER = "RUSH_TEMP_FOLDER",
    RUSH_VARIANT = "RUSH_VARIANT"
}

// @beta
export enum Event {
    postRushBuild = 4,
    postRushInstall = 2,
    preRushBuild = 3,
    preRushInstall = 1
}

// @beta
export class EventHooks {
    // Warning: (ae-forgotten-export) The symbol "IEventHooksJson" needs to be exported by the entry point index.d.ts
    //
    // @internal
    constructor(eventHooksJson: IEventHooksJson);
    get(event: Event): string[];
}

// @public
export class ExperimentsConfiguration {
    // @internal
    constructor(jsonFileName: string);
    // @beta
    readonly configuration: Readonly<IExperimentsJson>;
}

// @beta
export class FileSystemBuildCacheProvider {
    constructor(options: IFileSystemBuildCacheProviderOptions);
    getCacheEntryPath(cacheId: string): string;
    tryGetCacheEntryPathByIdAsync(terminal: ITerminal, cacheId: string): Promise<string | undefined>;
    trySetCacheEntryBufferAsync(terminal: ITerminal, cacheId: string, entryBuffer: Buffer): Promise<string>;
}

// @beta
export type GetCacheEntryIdFunction = (options: IGenerateCacheEntryIdOptions) => string;

// @internal (undocumented)
export interface _IBuiltInPluginConfiguration extends _IRushPluginConfigurationBase {
    // (undocumented)
    pluginPackageFolder: string;
}

// @beta (undocumented)
export interface ICloudBuildCacheProvider {
    // (undocumented)
    deleteCachedCredentialsAsync(terminal: ITerminal): Promise<void>;
    // (undocumented)
    readonly isCacheWriteAllowed: boolean;
    // (undocumented)
    tryGetCacheEntryBufferByIdAsync(terminal: ITerminal, cacheId: string): Promise<Buffer | undefined>;
    // (undocumented)
    trySetCacheEntryBufferAsync(terminal: ITerminal, cacheId: string, entryBuffer: Buffer): Promise<boolean>;
    // (undocumented)
    updateCachedCredentialAsync(terminal: ITerminal, credential: string): Promise<void>;
    // (undocumented)
    updateCachedCredentialInteractiveAsync(terminal: ITerminal): Promise<void>;
}

// @public
export interface IConfigurationEnvironment {
    [environmentVariableName: string]: IConfigurationEnvironmentVariable;
}

// @public
export interface IConfigurationEnvironmentVariable {
    override?: boolean;
    value: string;
}

// @alpha
export interface ICreateOperationsContext {
    readonly buildCacheConfiguration: BuildCacheConfiguration | undefined;
    readonly customParameters: ReadonlyMap<string, CommandLineParameter>;
    readonly isIncrementalBuildAllowed: boolean;
    readonly isInitial: boolean;
    readonly isWatch: boolean;
    readonly phaseSelection: ReadonlySet<IPhase>;
    readonly projectChangeAnalyzer: ProjectChangeAnalyzer;
    readonly projectSelection: ReadonlySet<RushConfigurationProject>;
    readonly projectsInUnknownState: ReadonlySet<RushConfigurationProject>;
    readonly rushConfiguration: RushConfiguration;
}

// @beta (undocumented)
export interface ICredentialCacheEntry {
    // (undocumented)
    credential: string;
    // (undocumented)
    credentialMetadata?: object;
    // (undocumented)
    expires?: Date;
}

// @beta (undocumented)
export interface ICredentialCacheOptions {
    // (undocumented)
    supportEditing: boolean;
}

// @beta (undocumented)
export interface IEnvironmentConfigurationInitializeOptions {
    // (undocumented)
    doNotNormalizePaths?: boolean;
}

// @alpha
export interface IExecutionResult {
    readonly operationResults: ReadonlyMap<Operation, IOperationExecutionResult>;
    readonly status: OperationStatus;
}

// @beta
export interface IExperimentsJson {
    buildCacheWithAllowWarningsInSuccessfulBuild?: boolean;
    cleanInstallAfterNpmrcChanges?: boolean;
    deferredInstallationScripts?: boolean;
    noChmodFieldInTarHeaderNormalization?: boolean;
    omitImportersFromPreventManualShrinkwrapChanges?: boolean;
    phasedCommands?: boolean;
    usePnpmFrozenLockfileForRushInstall?: boolean;
    usePnpmPreferFrozenLockfileForRushUpdate?: boolean;
}

// @beta
export interface IFileSystemBuildCacheProviderOptions {
    rushConfiguration: RushConfiguration;
    rushUserConfiguration: RushUserConfiguration;
}

// @beta
export interface IGenerateCacheEntryIdOptions {
    phaseName: string;
    projectName: string;
    projectStateHash: string;
}

// @beta (undocumented)
export interface IGetChangedProjectsOptions {
    enableFiltering: boolean;
    includeExternalDependencies: boolean;
    // (undocumented)
    shouldFetch?: boolean;
    // (undocumented)
    targetBranchName: string;
    // (undocumented)
    terminal: ITerminal;
}

// @beta
export interface IGlobalCommand extends IRushCommand {
}

// @internal
export interface _ILastInstallFlagJson {
    // (undocumented)
    [key: string]: unknown;
    ignoreScripts?: true;
    node: string;
    packageJson?: IPackageJson;
    packageManager: PackageManagerName;
    packageManagerVersion: string;
    rushJsonFolder: string;
    selectedProjectNames?: string[];
    storePath?: string;
    workspaces?: true;
}

// @public
export interface ILaunchOptions {
    alreadyReportedNodeTooNewError?: boolean;
    // @internal
    builtInPluginConfigurations?: _IBuiltInPluginConfiguration[];
    isManaged: boolean;
    terminalProvider?: ITerminalProvider;
}

// @internal (undocumented)
export interface _ILockfileValidityCheckOptions {
    // (undocumented)
    rushVerb?: string;
    // (undocumented)
    statePropertiesToIgnore?: string[];
}

// @beta (undocumented)
export interface ILogger {
    emitError(error: Error): void;
    emitWarning(warning: Error): void;
    // (undocumented)
    readonly terminal: Terminal;
}

// @public
export class IndividualVersionPolicy extends VersionPolicy {
    // Warning: (ae-forgotten-export) The symbol "IIndividualVersionJson" needs to be exported by the entry point index.d.ts
    //
    // @internal
    constructor(versionPolicyJson: IIndividualVersionJson);
    bump(bumpType?: BumpType, identifier?: string): void;
    ensure(project: IPackageJson, force?: boolean): IPackageJson | undefined;
    // @internal
    get _json(): IIndividualVersionJson;
    readonly lockedMajor: number | undefined;
    validate(versionString: string, packageName: string): void;
}

// @internal
export interface _INpmOptionsJson extends IPackageManagerOptionsJsonBase {
}

// @alpha
export interface IOperationExecutionResult {
    readonly error: Error | undefined;
    readonly nonCachedDurationMs: number | undefined;
    readonly status: OperationStatus;
    readonly stdioSummarizer: StdioSummarizer;
    readonly stopwatch: IStopwatchResult;
}

// @alpha
export interface IOperationOptions {
    phase?: IPhase | undefined;
    project?: RushConfigurationProject | undefined;
    runner?: IOperationRunner | undefined;
}

// @beta
export interface IOperationRunner {
    executeAsync(context: IOperationRunnerContext): Promise<OperationStatus>;
    isCacheWriteAllowed: boolean;
    isSkipAllowed: boolean;
    readonly name: string;
    reportTiming: boolean;
    silent: boolean;
    warningsAreAllowed: boolean;
}

// @beta
export interface IOperationRunnerContext {
    collatedWriter: CollatedWriter;
    debugMode: boolean;
    // @internal
    _operationStateFile?: _OperationStateFile;
    quietMode: boolean;
    stdioSummarizer: StdioSummarizer;
    stopwatch: IStopwatchResult;
}

// @internal (undocumented)
export interface _IOperationStateFileOptions {
    // (undocumented)
    phase: IPhase;
    // (undocumented)
    rushProject: RushConfigurationProject;
}

// @internal (undocumented)
export interface _IOperationStateJson {
    // (undocumented)
    nonCachedDurationMs: number;
}

// @public
export interface IPackageManagerOptionsJsonBase {
    environmentVariables?: IConfigurationEnvironment;
}

// @alpha
export interface IPhase {
    allowWarningsOnSuccess: boolean;
    associatedParameters: Set<CommandLineParameter>;
    dependencies: {
        self: Set<IPhase>;
        upstream: Set<IPhase>;
    };
    ignoreMissingScript: boolean;
    isSynthetic: boolean;
    logFilenameIdentifier: string;
    name: string;
}

// @beta
export interface IPhasedCommand extends IRushCommand {
    // @alpha
    readonly hooks: PhasedCommandHooks;
}

// @internal
export interface _IPnpmOptionsJson extends IPackageManagerOptionsJsonBase {
    globalAllowedDeprecatedVersions?: Record<string, string>;
    globalNeverBuiltDependencies?: string[];
    globalOverrides?: Record<string, string>;
    // Warning: (ae-forgotten-export) The symbol "IPnpmPackageExtension" needs to be exported by the entry point index.d.ts
    globalPackageExtensions?: Record<string, IPnpmPackageExtension>;
    globalPatchedDependencies?: Record<string, string>;
    // Warning: (ae-forgotten-export) The symbol "IPnpmPeerDependencyRules" needs to be exported by the entry point index.d.ts
    globalPeerDependencyRules?: IPnpmPeerDependencyRules;
    pnpmStore?: PnpmStoreOptions;
    preventManualShrinkwrapChanges?: boolean;
    strictPeerDependencies?: boolean;
    unsupportedPackageJsonSettings?: unknown;
    useWorkspaces?: boolean;
}

// @beta
export interface IRushCommand {
    readonly actionName: string;
}

// @beta (undocumented)
export interface IRushPlugin {
    // (undocumented)
    apply(rushSession: RushSession, rushConfiguration: RushConfiguration): void;
}

// @internal (undocumented)
export interface _IRushPluginConfigurationBase {
    // (undocumented)
    packageName: string;
    // (undocumented)
    pluginName: string;
}

// @beta (undocumented)
export interface IRushSessionOptions {
    // (undocumented)
    getIsDebugMode: () => boolean;
    // (undocumented)
    terminalProvider: ITerminalProvider;
}

// @beta
export interface IStopwatchResult {
    get duration(): number;
    get endTime(): number | undefined;
    get startTime(): number | undefined;
    toString(): string;
}

// @beta (undocumented)
export interface ITelemetryData {
    readonly durationInSeconds: number;
    // (undocumented)
    readonly extraData?: {
        [key: string]: string | number | boolean;
    };
    readonly machineInfo?: ITelemetryMachineInfo;
    readonly name: string;
    readonly operationResults?: Record<string, ITelemetryOperationResult>;
    readonly platform?: string;
    readonly result: 'Succeeded' | 'Failed';
    readonly rushVersion?: string;
    readonly timestampMs?: number;
}

// @beta (undocumented)
export interface ITelemetryMachineInfo {
    machineArchitecture: string;
    machineCores: number;
    machineCpu: string;
    machineFreeMemoryMiB: number;
    machineTotalMemoryMiB: number;
}

// @beta (undocumented)
export interface ITelemetryOperationResult {
    dependencies: string[];
    endTimestampMs?: number;
    nonCachedDurationMs?: number;
    result: string;
    startTimestampMs?: number;
}

// @public
export interface ITryFindRushJsonLocationOptions {
    showVerbose?: boolean;
    startingFolder?: string;
}

// @internal
export interface _IYarnOptionsJson extends IPackageManagerOptionsJsonBase {
    ignoreEngines?: boolean;
}

// @internal
export class _LastInstallFlag extends _BaseFlag<_ILastInstallFlagJson> {
    checkValidAndReportStoreIssues(options: _ILockfileValidityCheckOptions & {
        rushVerb: string;
    }): boolean;
<<<<<<< HEAD
    // @override
    get flagName(): string;
    // @override
=======
    clear(): void;
    create(): void;
    protected get flagName(): string;
>>>>>>> f6bcc624
    isValid(options?: _ILockfileValidityCheckOptions): boolean;
}

// @public
export class LockStepVersionPolicy extends VersionPolicy {
    // Warning: (ae-forgotten-export) The symbol "ILockStepVersionJson" needs to be exported by the entry point index.d.ts
    //
    // @internal
    constructor(versionPolicyJson: ILockStepVersionJson);
    bump(bumpType?: BumpType, identifier?: string): void;
    ensure(project: IPackageJson, force?: boolean): IPackageJson | undefined;
    // @internal
    get _json(): ILockStepVersionJson;
    readonly mainProject: string | undefined;
    readonly nextBump: BumpType | undefined;
    update(newVersionString: string): boolean;
    validate(versionString: string, packageName: string): void;
    get version(): string;
}

// @beta
export class LookupByPath<TItem> {
    constructor(entries?: Iterable<[string, TItem]>, delimiter?: string);
    readonly delimiter: string;
    findChildPath(childPath: string): TItem | undefined;
    findChildPathFromSegments(childPathSegments: Iterable<string>): TItem | undefined;
    static iteratePathSegments(serializedPath: string, delimiter?: string): Iterable<string>;
    setItem(serializedPath: string, value: TItem): this;
    setItemFromSegments(pathSegments: Iterable<string>, value: TItem): this;
}

// @public
export class NpmOptionsConfiguration extends PackageManagerOptionsConfigurationBase {
    // @internal
    constructor(json: _INpmOptionsJson);
}

// @alpha
export class Operation {
    constructor(options?: IOperationOptions);
    addDependency(dependency: Operation): void;
    readonly associatedPhase: IPhase | undefined;
    readonly associatedProject: RushConfigurationProject | undefined;
    readonly consumers: ReadonlySet<Operation>;
    deleteDependency(dependency: Operation): void;
    readonly dependencies: ReadonlySet<Operation>;
    get name(): string | undefined;
    runner: IOperationRunner | undefined;
    weight: number;
}

// @internal
export class _OperationStateFile {
    constructor(options: _IOperationStateFileOptions);
    readonly filename: string;
    static getFilenameRelativeToProjectRoot(phase: IPhase): string;
    // (undocumented)
    get state(): _IOperationStateJson | undefined;
    // (undocumented)
    tryRestoreAsync(): Promise<_IOperationStateJson | undefined>;
    // (undocumented)
    writeAsync(json: _IOperationStateJson): Promise<void>;
}

// @beta
export enum OperationStatus {
    Blocked = "BLOCKED",
    Executing = "EXECUTING",
    Failure = "FAILURE",
    FromCache = "FROM CACHE",
    NoOp = "NO OP",
    Ready = "READY",
    Skipped = "SKIPPED",
    Success = "SUCCESS",
    SuccessWithWarning = "SUCCESS WITH WARNINGS"
}

// @public (undocumented)
export class PackageJsonDependency {
    constructor(name: string, version: string, type: DependencyType, onChange: () => void);
    // (undocumented)
    readonly dependencyType: DependencyType;
    // (undocumented)
    readonly name: string;
    // (undocumented)
    setVersion(newVersion: string): void;
    // (undocumented)
    get version(): string;
}

// @public (undocumented)
export class PackageJsonEditor {
    // (undocumented)
    addOrUpdateDependency(packageName: string, newVersion: string, dependencyType: DependencyType): void;
    get dependencyList(): ReadonlyArray<PackageJsonDependency>;
    get devDependencyList(): ReadonlyArray<PackageJsonDependency>;
    // (undocumented)
    readonly filePath: string;
    // (undocumented)
    static fromObject(object: IPackageJson, filename: string): PackageJsonEditor;
    // (undocumented)
    static load(filePath: string): PackageJsonEditor;
    // (undocumented)
    get name(): string;
    // (undocumented)
    removeDependency(packageName: string, dependencyType: DependencyType): void;
    get resolutionsList(): ReadonlyArray<PackageJsonDependency>;
    // (undocumented)
    saveIfModified(): boolean;
    saveToObject(): IPackageJson;
    // (undocumented)
    tryGetDependency(packageName: string): PackageJsonDependency | undefined;
    // (undocumented)
    tryGetDevDependency(packageName: string): PackageJsonDependency | undefined;
    // (undocumented)
    get version(): string;
}

// @public
export abstract class PackageManager {
    // @internal
    protected constructor(version: string, packageManager: PackageManagerName, shrinkwrapFilename: string);
    readonly packageManager: PackageManagerName;
    readonly shrinkwrapFilename: string;
    readonly version: string;
}

// @public
export type PackageManagerName = 'pnpm' | 'npm' | 'yarn';

// @public
export abstract class PackageManagerOptionsConfigurationBase implements IPackageManagerOptionsJsonBase {
    // @internal
    protected constructor(json: IPackageManagerOptionsJsonBase);
    readonly environmentVariables?: IConfigurationEnvironment;
}

// @alpha
export class PhasedCommandHooks {
    readonly afterExecuteOperations: AsyncSeriesHook<[IExecutionResult, ICreateOperationsContext]>;
    readonly createOperations: AsyncSeriesWaterfallHook<[Set<Operation>, ICreateOperationsContext]>;
    readonly waitingForChanges: SyncHook<void>;
}

// @public
export class PnpmOptionsConfiguration extends PackageManagerOptionsConfigurationBase {
    readonly globalAllowedDeprecatedVersions: Record<string, string> | undefined;
    readonly globalNeverBuiltDependencies: string[] | undefined;
    readonly globalOverrides: Record<string, string> | undefined;
    readonly globalPackageExtensions: Record<string, IPnpmPackageExtension> | undefined;
    get globalPatchedDependencies(): Record<string, string> | undefined;
    readonly globalPeerDependencyRules: IPnpmPeerDependencyRules | undefined;
    // (undocumented)
    readonly jsonFilename: string | undefined;
    // @internal (undocumented)
    static loadFromJsonFileOrThrow(jsonFilename: string, commonTempFolder: string): PnpmOptionsConfiguration;
    // @internal (undocumented)
    static loadFromJsonObject(json: _IPnpmOptionsJson, commonTempFolder: string): PnpmOptionsConfiguration;
    readonly pnpmStore: PnpmStoreOptions;
    readonly pnpmStorePath: string;
    readonly preventManualShrinkwrapChanges: boolean;
    readonly strictPeerDependencies: boolean;
    readonly unsupportedPackageJsonSettings: unknown | undefined;
    updateGlobalPatchedDependencies(patchedDependencies: Record<string, string> | undefined): void;
    readonly useWorkspaces: boolean;
}

// @public
export type PnpmStoreOptions = 'local' | 'global';

// @beta (undocumented)
export class ProjectChangeAnalyzer {
    constructor(rushConfiguration: RushConfiguration);
    // Warning: (ae-forgotten-export) The symbol "IRawRepoState" needs to be exported by the entry point index.d.ts
    //
    // @internal (undocumented)
    _ensureInitialized(terminal: ITerminal): IRawRepoState | undefined;
    // (undocumented)
    _filterProjectDataAsync<T>(project: RushConfigurationProject, unfilteredProjectData: Map<string, T>, rootDir: string, terminal: ITerminal): Promise<Map<string, T>>;
    getChangedProjectsAsync(options: IGetChangedProjectsOptions): Promise<Set<RushConfigurationProject>>;
    // @internal
    _tryGetProjectDependenciesAsync(project: RushConfigurationProject, terminal: ITerminal): Promise<Map<string, string> | undefined>;
    // @internal
    _tryGetProjectStateHashAsync(project: RushConfigurationProject, terminal: ITerminal): Promise<string | undefined>;
}

// @public
export class RepoStateFile {
    readonly filePath: string;
    get isValid(): boolean;
    static loadFromFile(jsonFilename: string, variant: string | undefined): RepoStateFile;
    get pnpmShrinkwrapHash(): string | undefined;
    get preferredVersionsHash(): string | undefined;
    refreshState(rushConfiguration: RushConfiguration): boolean;
}

// @public
export class Rush {
    static launch(launcherVersion: string, arg: ILaunchOptions): void;
    static launchRushPnpm(launcherVersion: string, options: ILaunchOptions): void;
    static launchRushX(launcherVersion: string, options: ILaunchOptions): void;
    // @internal (undocumented)
    static get _rushLibPackageJson(): IPackageJson;
    static get version(): string;
}

// @public
export class RushConfiguration {
    readonly allowMostlyStandardPackageNames: boolean;
    readonly approvedPackagesPolicy: ApprovedPackagesPolicy;
    readonly changesFolder: string;
    // @deprecated
    get committedShrinkwrapFilename(): string;
    get commonAutoinstallersFolder(): string;
    readonly commonFolder: string;
    readonly commonRushConfigFolder: string;
    readonly commonScriptsFolder: string;
    readonly commonTempFolder: string;
    readonly commonTempSplitFolder: string;
    // @deprecated
    get commonVersions(): CommonVersionsConfiguration;
    get currentInstalledVariant(): string | undefined;
    readonly currentVariantJsonFilename: string;
    readonly ensureConsistentVersions: boolean;
    // @beta
    readonly eventHooks: EventHooks;
    // @beta
    readonly experimentsConfiguration: ExperimentsConfiguration;
    findProjectByShorthandName(shorthandProjectName: string): RushConfigurationProject | undefined;
    findProjectByTempName(tempProjectName: string): RushConfigurationProject | undefined;
    getCommittedShrinkwrapFilename(variant?: string | undefined): string;
    getCommittedSplitWorkspaceShrinkwrapFilename(): string;
    getCommonVersions(variant?: string | undefined): CommonVersionsConfiguration;
    getCommonVersionsFilePath(variant?: string | undefined): string;
    // Warning: (ae-forgotten-export) The symbol "IRushConfigurationProjectsFilter" needs to be exported by the entry point index.d.ts
    //
    // @beta
    getFilteredProjects(filter: IRushConfigurationProjectsFilter): RushConfigurationProject[];
    getImplicitlyPreferredVersions(variant?: string | undefined): Map<string, string>;
    getPnpmfilePath(variant?: string | undefined): string;
    getProjectByName(projectName: string): RushConfigurationProject | undefined;
    // @beta (undocumented)
    getProjectLookupForRoot(rootPath: string): LookupByPath<RushConfigurationProject>;
    getRepoState(variant?: string | undefined): RepoStateFile;
    getRepoStateFilePath(variant?: string | undefined): string;
    readonly gitAllowedEmailRegExps: string[];
    readonly gitChangefilesCommitMessage: string | undefined;
    readonly gitChangeLogUpdateCommitMessage: string | undefined;
    readonly gitSampleEmail: string;
    readonly gitTagSeparator: string | undefined;
    readonly gitVersionBumpCommitMessage: string | undefined;
    get hasSplitWorkspaceProject(): boolean;
    readonly hotfixChangeEnabled: boolean;
    static loadFromConfigurationFile(rushJsonFilename: string): RushConfiguration;
    // (undocumented)
    static loadFromDefaultLocation(options?: ITryFindRushJsonLocationOptions): RushConfiguration;
    readonly npmCacheFolder: string;
    readonly npmOptions: NpmOptionsConfiguration;
    readonly npmTmpFolder: string;
    readonly packageManager: PackageManagerName;
    readonly packageManagerOptions: PackageManagerOptionsConfigurationBase;
    readonly packageManagerToolFilename: string;
    readonly packageManagerToolVersion: string;
    // @beta
    readonly packageManagerWrapper: PackageManager;
    readonly packageNameParser: PackageNameParser;
    readonly pnpmOptions: PnpmOptionsConfiguration;
    readonly projectFolderMaxDepth: number;
    readonly projectFolderMinDepth: number;
    // (undocumented)
    get projects(): RushConfigurationProject[];
    // (undocumented)
    get projectsByName(): Map<string, RushConfigurationProject>;
    // @beta
    get projectsByTag(): ReadonlyMap<string, ReadonlySet<RushConfigurationProject>>;
    readonly repositoryDefaultBranch: string;
    get repositoryDefaultFullyQualifiedRemoteBranch(): string;
    readonly repositoryDefaultRemote: string;
    readonly repositoryUrls: string[];
    // @internal
    readonly rushConfigurationJson: IRushConfigurationJson;
    readonly rushJsonFile: string;
    readonly rushJsonFolder: string;
    // @deprecated
    get rushLinkJsonFilename(): string;
    get rushPluginOptionsFolder(): string;
    // Warning: (ae-forgotten-export) The symbol "RushPluginsConfiguration" needs to be exported by the entry point index.d.ts
    //
    // @internal (undocumented)
    readonly _rushPluginsConfiguration: RushPluginsConfiguration;
    readonly shrinkwrapFilename: string;
    get shrinkwrapFilePhrase(): string;
    readonly splitWorkspaceShrinkwrapFilename: string;
    readonly suppressNodeLtsWarning: boolean;
    // @beta
    readonly telemetryEnabled: boolean;
    readonly tempShrinkwrapFilename: string;
    readonly tempShrinkwrapPreinstallFilename: string;
    readonly tempSplitWorkspaceShrinkwrapFilename: string;
    static tryFindRushJsonLocation(options?: ITryFindRushJsonLocationOptions): string | undefined;
    tryGetProjectForPath(currentFolderPath: string): RushConfigurationProject | undefined;
    // @beta (undocumented)
    readonly versionPolicyConfiguration: VersionPolicyConfiguration;
    // @beta (undocumented)
    readonly versionPolicyConfigurationFilePath: string;
    readonly yarnCacheFolder: string;
    readonly yarnOptions: YarnOptionsConfiguration;
}

// @public
export class RushConfigurationProject {
    // Warning: (ae-forgotten-export) The symbol "IRushConfigurationProjectOptions" needs to be exported by the entry point index.d.ts
    //
    // @internal
    constructor(options: IRushConfigurationProjectOptions);
    get consumingProjects(): ReadonlySet<RushConfigurationProject>;
    // @deprecated
    get cyclicDependencyProjects(): Set<string>;
    readonly decoupledLocalDependencies: Set<string>;
    get dependencyProjects(): ReadonlySet<RushConfigurationProject>;
    // @deprecated
    get downstreamDependencyProjects(): string[];
    // @beta
    get isMainProject(): boolean;
    // @deprecated
    get localDependencyProjects(): ReadonlyArray<RushConfigurationProject>;
    readonly packageJson: IPackageJson;
    // @beta
    readonly packageJsonEditor: PackageJsonEditor;
    readonly packageName: string;
    readonly projectFolder: string;
    readonly projectRelativeFolder: string;
    readonly projectRushConfigFolder: string;
    readonly projectRushTempFolder: string;
    readonly publishFolder: string;
    readonly reviewCategory: string | undefined;
    readonly rushConfiguration: RushConfiguration;
    get shouldPublish(): boolean;
    readonly skipRushCheck: boolean;
    // @beta
    readonly splitWorkspace: boolean;
    // @beta
    readonly tags: ReadonlySet<string>;
    readonly tempProjectName: string;
    readonly unscopedTempProjectName: string;
    // @beta
    get versionPolicy(): VersionPolicy | undefined;
    // @beta
    readonly versionPolicyName: string | undefined;
}

// @beta
export class RushConstants {
    static readonly artifactoryFilename: string;
    static readonly browserApprovedPackagesFilename: string;
    static readonly buildCacheFilename: string;
    static readonly buildCacheVersion: number;
    static readonly buildCommandName: string;
    static readonly bulkCommandKind: 'bulk';
    static readonly changeFilesFolderName: string;
    static readonly commandLineFilename: string;
    static readonly commonFolderName: string;
    static readonly commonVersionsFilename: string;
    static readonly defaultMaxInstallAttempts: number;
    static readonly defaultWatchDebounceMs: number;
    static readonly experimentsFilename: string;
    static readonly globalCommandKind: 'global';
    static readonly hashDelimiter: string;
    static readonly nodeModulesFolderName: string;
    static readonly nonbrowserApprovedPackagesFilename: string;
    static readonly npmShrinkwrapFilename: string;
    static readonly phasedCommandKind: 'phased';
    static readonly phaseNamePrefix: '_phase:';
    // @deprecated
    static readonly pinnedVersionsFilename: string;
    static readonly pnpmConfigFilename: string;
    static readonly pnpmfileV1Filename: string;
    static readonly pnpmfileV6Filename: string;
    static readonly pnpmPatchesFolderName: string;
    static readonly pnpmV3ShrinkwrapFilename: string;
    static readonly projectRushFolderName: string;
    static readonly projectShrinkwrapFilename: string;
    static readonly rebuildCommandName: string;
    static readonly repoStateFilename: string;
    static readonly rushLogsFolderName: string;
    static readonly rushPackageName: string;
    static readonly rushPluginManifestFilename: string;
    static readonly rushPluginsConfigFilename: string;
    static readonly rushProjectConfigFilename: string;
    static readonly rushRecyclerFolderName: string;
    static readonly rushTempFolderName: string;
    static readonly rushTempNpmScope: string;
    static readonly rushTempProjectsFolderName: string;
    static readonly rushTempSplitFolderName: string;
    static readonly rushUserConfigurationFolderName: string;
    static readonly rushVariantsFolderName: string;
    static readonly rushWebSiteUrl: string;
    // (undocumented)
    static readonly updateCloudCredentialsCommandName: string;
    // (undocumented)
    static readonly versionPoliciesFilename: string;
    static readonly yarnShrinkwrapFilename: string;
}

// @internal
export class _RushGlobalFolder {
    constructor();
    readonly nodeSpecificPath: string;
    readonly path: string;
}

// @beta
export class RushLifecycleHooks {
    beforeInstall: AsyncSeriesHook<IGlobalCommand>;
    flushTelemetry: AsyncParallelHook<[ReadonlyArray<ITelemetryData>]>;
    initialize: AsyncSeriesHook<IRushCommand>;
    runAnyGlobalCustomCommand: AsyncSeriesHook<IGlobalCommand>;
    runAnyPhasedCommand: AsyncSeriesHook<IPhasedCommand>;
    runGlobalCustomCommand: HookMap<AsyncSeriesHook<IGlobalCommand>>;
    runPhasedCommand: HookMap<AsyncSeriesHook<IPhasedCommand>>;
}

// @beta (undocumented)
export class RushSession {
    constructor(options: IRushSessionOptions);
    // (undocumented)
    getCloudBuildCacheProviderFactory(cacheProviderName: string): CloudBuildCacheProviderFactory | undefined;
    // (undocumented)
    getLogger(name: string): ILogger;
    // (undocumented)
    readonly hooks: RushLifecycleHooks;
    // (undocumented)
    registerCloudBuildCacheProviderFactory(cacheProviderName: string, factory: CloudBuildCacheProviderFactory): void;
    // (undocumented)
    get terminalProvider(): ITerminalProvider;
}

// @beta
export class RushUserConfiguration {
    readonly buildCacheFolder: string | undefined;
    // (undocumented)
    static getRushUserFolderPath(): string;
    // (undocumented)
    static initializeAsync(): Promise<RushUserConfiguration>;
}

// @public
export abstract class VersionPolicy {
    // Warning: (ae-forgotten-export) The symbol "IVersionPolicyJson" needs to be exported by the entry point index.d.ts
    //
    // @internal
    constructor(versionPolicyJson: IVersionPolicyJson);
    abstract bump(bumpType?: BumpType, identifier?: string): void;
    readonly definitionName: VersionPolicyDefinitionName;
    abstract ensure(project: IPackageJson, force?: boolean): IPackageJson | undefined;
    readonly exemptFromRushChange: boolean;
    readonly includeEmailInChangeFile: boolean;
    get isLockstepped(): boolean;
    // @internal
    abstract get _json(): IVersionPolicyJson;
    // @internal
    static load(versionPolicyJson: IVersionPolicyJson): VersionPolicy | undefined;
    readonly policyName: string;
    setDependenciesBeforeCommit(packageName: string, configuration: RushConfiguration): void;
    setDependenciesBeforePublish(packageName: string, configuration: RushConfiguration): void;
    abstract validate(versionString: string, packageName: string): void;
}

// @public
export class VersionPolicyConfiguration {
    // @internal
    constructor(jsonFileName: string);
    bump(versionPolicyName?: string, bumpType?: BumpType, identifier?: string, shouldCommit?: boolean): void;
    getVersionPolicy(policyName: string): VersionPolicy;
    update(versionPolicyName: string, newVersion: string, shouldCommit?: boolean): void;
    validate(projectsByName: Map<string, RushConfigurationProject>): void;
    readonly versionPolicies: Map<string, VersionPolicy>;
}

// @public
export enum VersionPolicyDefinitionName {
    // (undocumented)
    'individualVersion' = 1,
    // (undocumented)
    'lockStepVersion' = 0
}

// @public
export class YarnOptionsConfiguration extends PackageManagerOptionsConfigurationBase {
    // @internal
    constructor(json: _IYarnOptionsJson);
    readonly ignoreEngines: boolean;
}

```<|MERGE_RESOLUTION|>--- conflicted
+++ resolved
@@ -62,7 +62,7 @@
     constructor(folderPath: string, state?: Partial<T>);
     clear(): void;
     create(): void;
-    get flagName(): string;
+    protected get flagName(): string;
     protected _isModified: boolean;
     isValid(): boolean;
     mergeFromObject(data: JsonObject): void;
@@ -589,15 +589,8 @@
     checkValidAndReportStoreIssues(options: _ILockfileValidityCheckOptions & {
         rushVerb: string;
     }): boolean;
-<<<<<<< HEAD
+    protected get flagName(): string;
     // @override
-    get flagName(): string;
-    // @override
-=======
-    clear(): void;
-    create(): void;
-    protected get flagName(): string;
->>>>>>> f6bcc624
     isValid(options?: _ILockfileValidityCheckOptions): boolean;
 }
 
