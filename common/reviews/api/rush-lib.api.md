--- conflicted
+++ resolved
@@ -62,12 +62,11 @@
     constructor(folderPath: string, state?: Partial<T>);
     clear(): void;
     create(): void;
-    protected get flagName(): string;
+    get flagName(): string;
     protected _isModified: boolean;
     isValid(): boolean;
     mergeFromObject(data: JsonObject): void;
-    get path(): string;
-    protected _path: string;
+    readonly path: string;
     saveIfModified(): void;
     protected _state: T;
 }
@@ -590,17 +589,10 @@
     checkValidAndReportStoreIssues(options: _ILockfileValidityCheckOptions & {
         rushVerb: string;
     }): boolean;
-<<<<<<< HEAD
-    protected get flagName(): string;
+    // @override
+    get flagName(): string;
     // @override
     isValid(options?: _ILockfileValidityCheckOptions): boolean;
-=======
-    clear(): void;
-    create(): void;
-    protected readonly flagName: string;
-    isValid(options?: _ILockfileValidityCheckOptions): boolean;
-    readonly path: string;
->>>>>>> ce92472e
 }
 
 // @public
@@ -814,18 +806,11 @@
     // @deprecated
     get committedShrinkwrapFilename(): string;
     get commonAutoinstallersFolder(): string;
-<<<<<<< HEAD
-    get commonFolder(): string;
-    get commonRushConfigFolder(): string;
-    get commonScriptsFolder(): string;
-    get commonTempFolder(): string;
-    get commonTempSplitFolder(): string;
-=======
     readonly commonFolder: string;
     readonly commonRushConfigFolder: string;
     readonly commonScriptsFolder: string;
     readonly commonTempFolder: string;
->>>>>>> ce92472e
+    readonly commonTempSplitFolder: string;
     // @deprecated
     get commonVersions(): CommonVersionsConfiguration;
     get currentInstalledVariant(): string | undefined;
@@ -852,24 +837,14 @@
     getProjectLookupForRoot(rootPath: string): LookupByPath<RushConfigurationProject>;
     getRepoState(variant?: string | undefined): RepoStateFile;
     getRepoStateFilePath(variant?: string | undefined): string;
-<<<<<<< HEAD
-    get gitAllowedEmailRegExps(): string[];
-    get gitChangefilesCommitMessage(): string | undefined;
-    get gitChangeLogUpdateCommitMessage(): string | undefined;
-    get gitSampleEmail(): string;
-    get gitTagSeparator(): string | undefined;
-    get gitVersionBumpCommitMessage(): string | undefined;
-    get hasSplitWorkspaceProject(): boolean;
-    get hotfixChangeEnabled(): boolean;
-=======
     readonly gitAllowedEmailRegExps: string[];
     readonly gitChangefilesCommitMessage: string | undefined;
     readonly gitChangeLogUpdateCommitMessage: string | undefined;
     readonly gitSampleEmail: string;
     readonly gitTagSeparator: string | undefined;
     readonly gitVersionBumpCommitMessage: string | undefined;
+    get hasSplitWorkspaceProject(): boolean;
     readonly hotfixChangeEnabled: boolean;
->>>>>>> ce92472e
     static loadFromConfigurationFile(rushJsonFilename: string): RushConfiguration;
     // (undocumented)
     static loadFromDefaultLocation(options?: ITryFindRushJsonLocationOptions): RushConfiguration;
@@ -909,22 +884,13 @@
     readonly _rushPluginsConfiguration: RushPluginsConfiguration;
     readonly shrinkwrapFilename: string;
     get shrinkwrapFilePhrase(): string;
-<<<<<<< HEAD
-    // (undocumented)
-    get splitWorkspaceShrinkwrapFilename(): string;
-    get suppressNodeLtsWarning(): boolean;
-    // @beta
-    get telemetryEnabled(): boolean;
-    get tempShrinkwrapFilename(): string;
-    get tempShrinkwrapPreinstallFilename(): string;
-    get tempSplitWorkspaceShrinkwrapFilename(): string;
-=======
+    readonly splitWorkspaceShrinkwrapFilename: string;
     readonly suppressNodeLtsWarning: boolean;
     // @beta
     readonly telemetryEnabled: boolean;
     readonly tempShrinkwrapFilename: string;
     readonly tempShrinkwrapPreinstallFilename: string;
->>>>>>> ce92472e
+    readonly tempSplitWorkspaceShrinkwrapFilename: string;
     static tryFindRushJsonLocation(options?: ITryFindRushJsonLocationOptions): string | undefined;
     tryGetProjectForPath(currentFolderPath: string): RushConfigurationProject | undefined;
     // @beta (undocumented)
@@ -966,17 +932,11 @@
     get shouldPublish(): boolean;
     readonly skipRushCheck: boolean;
     // @beta
-<<<<<<< HEAD
-    get splitWorkspace(): boolean;
-    // @beta
-    get tags(): ReadonlySet<string>;
-    get tempProjectName(): string;
-    get unscopedTempProjectName(): string;
-=======
+    readonly splitWorkspace: boolean;
+    // @beta
     readonly tags: ReadonlySet<string>;
     readonly tempProjectName: string;
     readonly unscopedTempProjectName: string;
->>>>>>> ce92472e
     // @beta
     get versionPolicy(): VersionPolicy | undefined;
     // @beta
