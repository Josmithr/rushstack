lockfileVersion: 5.4

specifiers:
  prettier: 2.7.1
  pretty-quick: 3.1.3

dependencies:
  prettier: 2.7.1
  pretty-quick: 3.1.3_prettier@2.7.1

packages:

  /@types/minimatch/3.0.5:
    resolution: {integrity: sha512-Klz949h02Gz2uZCMGwDUSDS1YBlTdDDgbWHi+81l29tQALUtvz4rAYi5uoVhE5Lagoq6DeqAUlbrHvW/mXDgdQ==}
    dev: false

  /ansi-styles/4.3.0:
    resolution: {integrity: sha512-zbB9rCJAT1rbjiVDb2hqKFHNYLxgtk8NURxZ3IZwD3F6NtxbXZQCnnSi1Lkx+IDohdPlFp222wVALIheZJQSEg==}
    engines: {node: '>=8'}
    dependencies:
      color-convert: 2.0.1
    dev: false

  /array-differ/3.0.0:
    resolution: {integrity: sha512-THtfYS6KtME/yIAhKjZ2ul7XI96lQGHRputJQHO80LAWQnuGP4iCIN8vdMRboGbIEYBwU33q8Tch1os2+X0kMg==}
    engines: {node: '>=8'}
    dev: false

  /array-union/2.1.0:
    resolution: {integrity: sha512-HGyxoOTYUyCM6stUe6EJgnd4EoewAI7zMdfqO+kGjnlZmBDz/cR5pf8r/cR4Wq60sL/p0IkcjUEEPwS3GFrIyw==}
    engines: {node: '>=8'}
    dev: false

  /arrify/2.0.1:
    resolution: {integrity: sha512-3duEwti880xqi4eAMN8AyR4a0ByT90zoYdLlevfrvU43vb0YZwZVfxOgxWrLXXXpyugL0hNZc9G6BiB5B3nUug==}
    engines: {node: '>=8'}
    dev: false

<<<<<<< HEAD
  /balanced-match/1.0.2:
    resolution: {integrity: sha512-3oSeUO0TMV67hN1AmbXsK4yaqU7tjiHlbxRDZOpH0KW9+CeX4bRAaX0Anxt0tx2MrpRpWwQaPwIlISEJhYU5Pw==}
=======
  /balanced-match/1.0.0:
    resolution: {integrity: sha512-9Y0g0Q8rmSt+H33DfKv7FOc3v+iRI+o1lbzt8jGcIosYW37IIW/2XVYq5NPdmaD5NQ59Nk26Kl/vZbwW9Fr8vg==}
>>>>>>> 7968688f
    dev: false

  /brace-expansion/1.1.11:
    resolution: {integrity: sha512-iCuPHDFgrHX7H2vEI/5xpz07zSHB00TpugqhmYtVmMO6518mCuRMoOYFldEBl0g187ufozdaHgWKcYFb61qGiA==}
    dependencies:
      balanced-match: 1.0.2
      concat-map: 0.0.1
    dev: false

  /chalk/3.0.0:
    resolution: {integrity: sha512-4D3B6Wf41KOYRFdszmDqMCGq5VV/uMAB273JILmO+3jAlh8X4qDtdtgCR3fxtbLEMzSx22QdhnDcJvu2u1fVwg==}
    engines: {node: '>=8'}
    dependencies:
      ansi-styles: 4.3.0
      supports-color: 7.2.0
    dev: false

  /color-convert/2.0.1:
    resolution: {integrity: sha512-RRECPsj7iu/xb5oKYcsFHSppFNnsj/52OVTRKb4zP5onXwVF3zVmmToNcOfGC+CRDpfK/U584fMg38ZHCaElKQ==}
    engines: {node: '>=7.0.0'}
    dependencies:
      color-name: 1.1.4
    dev: false

  /color-name/1.1.4:
    resolution: {integrity: sha512-dOy+3AuW3a2wNbZHIuMZpTcgjGuLU/uBL/ubcZF9OXbDo8ff4O8yVp5Bf0efS8uEoYo5q4Fx7dY9OgQGXgAsQA==}
    dev: false

  /concat-map/0.0.1:
    resolution: {integrity: sha1-2Klr13/Wjfd5OnMDajug1UBdR3s=}
    dev: false

  /cross-spawn/7.0.3:
    resolution: {integrity: sha512-iRDPJKUPVEND7dHPO8rkbOnPpyDygcDFtWjpeWNCgy8WP2rXcxXL8TskReQl6OrB2G7+UJrags1q15Fudc7G6w==}
    engines: {node: '>= 8'}
    dependencies:
      path-key: 3.1.1
      shebang-command: 2.0.0
      which: 2.0.2
    dev: false

  /end-of-stream/1.4.4:
    resolution: {integrity: sha512-+uw1inIHVPQoaVuHzRyXd21icM+cnt4CzD5rW+NC1wjOUSTOs+Te7FOv7AhN7vS9x/oIyhLP5PR1H+phQAHu5Q==}
    dependencies:
      once: 1.4.0
    dev: false

  /execa/4.1.0:
    resolution: {integrity: sha512-j5W0//W7f8UxAn8hXVnwG8tLwdiUy4FJLcSupCg6maBYZDpyBvTApK7KyuI4bKj8KOh1r2YH+6ucuYtJv1bTZA==}
    engines: {node: '>=10'}
    dependencies:
      cross-spawn: 7.0.3
      get-stream: 5.2.0
      human-signals: 1.1.1
      is-stream: 2.0.1
      merge-stream: 2.0.0
      npm-run-path: 4.0.1
      onetime: 5.1.2
      signal-exit: 3.0.7
      strip-final-newline: 2.0.0
    dev: false

  /find-up/4.1.0:
    resolution: {integrity: sha512-PpOwAdQ/YlXQ2vj8a3h8IipDuYRi3wceVQQGYWxNINccq40Anw7BlsEXCMbt1Zt+OLA6Fq9suIpIWD0OsnISlw==}
    engines: {node: '>=8'}
    dependencies:
      locate-path: 5.0.0
      path-exists: 4.0.0
    dev: false

  /get-stream/5.2.0:
    resolution: {integrity: sha512-nBF+F1rAZVCu/p7rjzgA+Yb4lfYXrpl7a6VmJrU8wF9I1CKvP/QwPNZHnOlwbTkY6dvtFIzFMSyQXbLoTQPRpA==}
    engines: {node: '>=8'}
    dependencies:
      pump: 3.0.0
    dev: false

  /has-flag/4.0.0:
    resolution: {integrity: sha512-EykJT/Q1KjTWctppgIAgfSO0tKVuZUjhgMr17kqTumMl6Afv3EISleU7qZUzoXDFTAHTDC4NOoG/ZxU3EvlMPQ==}
    engines: {node: '>=8'}
    dev: false

  /human-signals/1.1.1:
    resolution: {integrity: sha512-SEQu7vl8KjNL2eoGBLF3+wAjpsNfA9XMlXAYj/3EdaNfAlxKthD1xjEQfGOUhllCGGJVNY34bRr6lPINhNjyZw==}
    engines: {node: '>=8.12.0'}
    dev: false

  /ignore/5.2.0:
    resolution: {integrity: sha512-CmxgYGiEPCLhfLnpPp1MoRmifwEIOgjcHXxOBjv7mY96c+eWScsOP9c112ZyLdWHi0FxHjI+4uVhKYp/gcdRmQ==}
    engines: {node: '>= 4'}
    dev: false

  /is-stream/2.0.1:
    resolution: {integrity: sha512-hFoiJiTl63nn+kstHGBtewWSKnQLpyb155KHheA1l39uvtO9nWIop1p3udqPcUd/xbF1VLMO4n7OI6p7RbngDg==}
    engines: {node: '>=8'}
    dev: false

  /isexe/2.0.0:
    resolution: {integrity: sha512-RHxMLp9lnKHGHRng9QFhRCMbYAcVpn69smSGcq3f36xjgVVWThj4qqLbTLlq7Ssj8B+fIQ1EuCEGI2lKsyQeIw==}
    dev: false

  /locate-path/5.0.0:
    resolution: {integrity: sha512-t7hw9pI+WvuwNJXwk5zVHpyhIqzg2qTlklJOf0mVxGSbe3Fp2VieZcduNYjaLDoy6p9uGpQEGWG87WpMKlNq8g==}
    engines: {node: '>=8'}
    dependencies:
      p-locate: 4.1.0
    dev: false

  /merge-stream/2.0.0:
    resolution: {integrity: sha512-abv/qOcuPfk3URPfDzmZU1LKmuw8kT+0nIHvKrKgFrwifol/doWcdA4ZqsWQ8ENrFKkd67Mfpo/LovbIUsbt3w==}
    dev: false

  /mimic-fn/2.1.0:
    resolution: {integrity: sha512-OqbOk5oEQeAZ8WXWydlu9HJjz9WVdEIvamMCcXmuqUYjTknH/sqsWvhQ3vgwKFRR1HpjvNBKQ37nbJgYzGqGcg==}
    engines: {node: '>=6'}
    dev: false

  /minimatch/3.1.2:
    resolution: {integrity: sha512-J7p63hRiAjw1NDEww1W7i37+ByIrOWO5XQQAzZ3VOcL0PNybwpfmV/N05zFAzwQ9USyEcX6t3UO+K5aqBQOIHw==}
    dependencies:
      brace-expansion: 1.1.11
    dev: false

  /mri/1.2.0:
    resolution: {integrity: sha512-tzzskb3bG8LvYGFF/mDTpq3jpI6Q9wc3LEmBaghu+DdCssd1FakN7Bc0hVNmEyGq1bq3RgfkCb3cmQLpNPOroA==}
    engines: {node: '>=4'}
    dev: false

  /multimatch/4.0.0:
    resolution: {integrity: sha512-lDmx79y1z6i7RNx0ZGCPq1bzJ6ZoDDKbvh7jxr9SJcWLkShMzXrHbYVpTdnhNM5MXpDUxCQ4DgqVttVXlBgiBQ==}
    engines: {node: '>=8'}
    dependencies:
      '@types/minimatch': 3.0.5
      array-differ: 3.0.0
      array-union: 2.1.0
      arrify: 2.0.1
      minimatch: 3.1.2
    dev: false

  /npm-run-path/4.0.1:
    resolution: {integrity: sha512-S48WzZW777zhNIrn7gxOlISNAqi9ZC/uQFnRdbeIHhZhCA6UqpkOT8T1G7BvfdgP4Er8gF4sUbaS0i7QvIfCWw==}
    engines: {node: '>=8'}
    dependencies:
      path-key: 3.1.1
    dev: false

  /once/1.4.0:
    resolution: {integrity: sha512-lNaJgI+2Q5URQBkccEKHTQOPaXdUxnZZElQTZY0MFUAuaEqe1E+Nyvgdz/aIyNi6Z9MzO5dv1H8n58/GELp3+w==}
    dependencies:
      wrappy: 1.0.2
    dev: false

  /onetime/5.1.2:
    resolution: {integrity: sha512-kbpaSSGJTWdAY5KPVeMOKXSrPtr8C8C7wodJbcsd51jRnmD+GZu8Y0VoU6Dm5Z4vWr0Ig/1NKuWRKf7j5aaYSg==}
    engines: {node: '>=6'}
    dependencies:
      mimic-fn: 2.1.0
    dev: false

  /p-limit/2.3.0:
    resolution: {integrity: sha512-//88mFWSJx8lxCzwdAABTJL2MyWB12+eIY7MDL2SqLmAkeKU9qxRvWuSyTjm3FUmpBEMuFfckAIqEaVGUDxb6w==}
    engines: {node: '>=6'}
    dependencies:
      p-try: 2.2.0
    dev: false

  /p-locate/4.1.0:
    resolution: {integrity: sha512-R79ZZ/0wAxKGu3oYMlz8jy/kbhsNrS7SKZ7PxEHBgJ5+F2mtFW2fK2cOtBh1cHYkQsbzFV7I+EoRKe6Yt0oK7A==}
    engines: {node: '>=8'}
    dependencies:
      p-limit: 2.3.0
    dev: false

  /p-try/2.2.0:
    resolution: {integrity: sha512-R4nPAVTAU0B9D35/Gk3uJf/7XYbQcyohSKdvAxIRSNghFl4e71hVoGnBNQz9cWaXxO2I10KTC+3jMdvvoKw6dQ==}
    engines: {node: '>=6'}
    dev: false

  /path-exists/4.0.0:
    resolution: {integrity: sha512-ak9Qy5Q7jYb2Wwcey5Fpvg2KoAc/ZIhLSLOSBmRmygPsGwkVVt0fZa0qrtMz+m6tJTAHfZQ8FnmB4MG4LWy7/w==}
    engines: {node: '>=8'}
    dev: false

  /path-key/3.1.1:
    resolution: {integrity: sha512-ojmeN0qd+y0jszEtoY48r0Peq5dwMEkIlCOu6Q5f41lfkswXuKtYrhgoTpLnyIcHm24Uhqx+5Tqm2InSwLhE6Q==}
    engines: {node: '>=8'}
    dev: false

  /prettier/2.7.1:
    resolution: {integrity: sha512-ujppO+MkdPqoVINuDFDRLClm7D78qbDt0/NR+wp5FqEZOoTNAjPHWj17QRhu7geIHJfcNhRk1XVQmF8Bp3ye+g==}
    engines: {node: '>=10.13.0'}
    hasBin: true
    dev: false

  /pretty-quick/3.1.3_prettier@2.7.1:
    resolution: {integrity: sha512-kOCi2FJabvuh1as9enxYmrnBC6tVMoVOenMaBqRfsvBHB0cbpYHjdQEpSglpASDFEXVwplpcGR4CLEaisYAFcA==}
    engines: {node: '>=10.13'}
    hasBin: true
    peerDependencies:
      prettier: '>=2.0.0'
    dependencies:
      chalk: 3.0.0
      execa: 4.1.0
      find-up: 4.1.0
      ignore: 5.2.0
      mri: 1.2.0
      multimatch: 4.0.0
      prettier: 2.7.1
    dev: false

  /pump/3.0.0:
    resolution: {integrity: sha512-LwZy+p3SFs1Pytd/jYct4wpv49HiYCqd9Rlc5ZVdk0V+8Yzv6jR5Blk3TRmPL1ft69TxP0IMZGJ+WPFU2BFhww==}
    dependencies:
      end-of-stream: 1.4.4
      once: 1.4.0
    dev: false

  /shebang-command/2.0.0:
    resolution: {integrity: sha512-kHxr2zZpYtdmrN1qDjrrX/Z1rR1kG8Dx+gkpK1G4eXmvXswmcE1hTWBWYUzlraYw1/yZp6YuDY77YtvbN0dmDA==}
    engines: {node: '>=8'}
    dependencies:
      shebang-regex: 3.0.0
    dev: false

  /shebang-regex/3.0.0:
    resolution: {integrity: sha512-7++dFhtcx3353uBaq8DDR4NuxBetBzC7ZQOhmTQInHEd6bSrXdiEyzCvG07Z44UYdLShWUyXt5M/yhz8ekcb1A==}
    engines: {node: '>=8'}
    dev: false

  /signal-exit/3.0.7:
    resolution: {integrity: sha512-wnD2ZE+l+SPC/uoS0vXeE9L1+0wuaMqKlfz9AMUo38JsyLSBWSFcHR1Rri62LZc12vLr1gb3jl7iwQhgwpAbGQ==}
    dev: false

  /strip-final-newline/2.0.0:
    resolution: {integrity: sha512-BrpvfNAE3dcvq7ll3xVumzjKjZQ5tI1sEUIKr3Uoks0XUl45St3FlatVqef9prk4jRDzhW6WZg+3bk93y6pLjA==}
    engines: {node: '>=6'}
    dev: false

  /supports-color/7.2.0:
    resolution: {integrity: sha512-qpCAvRl9stuOHveKsn7HncJRvv501qIacKzQlO/+Lwxc9+0q2wLyv4Dfvt80/DPn2pqOBsJdDiogXGR9+OvwRw==}
    engines: {node: '>=8'}
    dependencies:
      has-flag: 4.0.0
    dev: false

  /which/2.0.2:
    resolution: {integrity: sha512-BLI3Tl1TW3Pvl70l3yq3Y64i+awpwXqsGBYWkkqMtnbXgrMD+yj7rhW0kuEDxzJaYXGjEW5ogapKNMEKNMjibA==}
    engines: {node: '>= 8'}
    hasBin: true
    dependencies:
      isexe: 2.0.0
    dev: false

  /wrappy/1.0.2:
    resolution: {integrity: sha512-l4Sp/DRseor9wL6EvV2+TuQn63dMkPjZ/sp9XkghTEbV9KlPS1xUsZ3u7/IQO4wxtcFB4bgpQPRcR3QCvezPcQ==}
    dev: false<|MERGE_RESOLUTION|>--- conflicted
+++ resolved
@@ -36,13 +36,8 @@
     engines: {node: '>=8'}
     dev: false
 
-<<<<<<< HEAD
-  /balanced-match/1.0.2:
-    resolution: {integrity: sha512-3oSeUO0TMV67hN1AmbXsK4yaqU7tjiHlbxRDZOpH0KW9+CeX4bRAaX0Anxt0tx2MrpRpWwQaPwIlISEJhYU5Pw==}
-=======
   /balanced-match/1.0.0:
     resolution: {integrity: sha512-9Y0g0Q8rmSt+H33DfKv7FOc3v+iRI+o1lbzt8jGcIosYW37IIW/2XVYq5NPdmaD5NQ59Nk26Kl/vZbwW9Fr8vg==}
->>>>>>> 7968688f
     dev: false
 
   /brace-expansion/1.1.11:
