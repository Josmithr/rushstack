--- conflicted
+++ resolved
@@ -17,10 +17,6 @@
   },
   "dependencies": {
     "@rushstack/node-core-library": "workspace:*",
-<<<<<<< HEAD
-    "@types/node": "14.18.36",
-=======
->>>>>>> 6f8d2d82
     "wordwrap": "~1.0.0"
   },
   "devDependencies": {
@@ -28,9 +24,9 @@
     "@rushstack/heft": "workspace:*",
     "@rushstack/heft-node-rig": "workspace:*",
     "@types/heft-jest": "1.0.1",
+    "@types/node": "14.18.36",
     "@types/wordwrap": "~1.0.0",
-    "colors": "~1.2.1",
-    "@types/node": "12.20.24"
+    "colors": "~1.2.1"
   },
   "peerDependencies": {
     "@types/node": "^12.20.24"
