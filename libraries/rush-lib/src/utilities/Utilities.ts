--- conflicted
+++ resolved
@@ -496,46 +496,6 @@
     }
   }
 
-<<<<<<< HEAD
-  /**
-   * syncNpmrc() copies the .npmrc file to the target folder, and also trims unusable lines from the .npmrc file.
-   * If the source .npmrc file not exist, then syncNpmrc() will delete an .npmrc that is found in the target folder.
-   *
-   * IMPORTANT: THIS CODE SHOULD BE KEPT UP TO DATE WITH _syncNpmrc() FROM scripts/install-run.ts
-   *
-   * @returns
-   * The text of the the synced .npmrc, if one exists. If one does not exist, then undefined is returned.
-   */
-  public static syncNpmrc(
-    sourceNpmrcFolder: string,
-    targetNpmrcFolder: string,
-    useNpmrcPublish?: boolean,
-    sourceNpmrcFilename?: string
-  ): string | undefined {
-    let resolvedSourceNpmrcFilename: string = '.npmrc';
-    if (useNpmrcPublish) {
-      resolvedSourceNpmrcFilename = '.npmrc-publish';
-    }
-    if (sourceNpmrcFilename) {
-      resolvedSourceNpmrcFilename = sourceNpmrcFilename;
-    }
-    const sourceNpmrcPath: string = path.join(sourceNpmrcFolder, resolvedSourceNpmrcFilename);
-    const targetNpmrcPath: string = path.join(targetNpmrcFolder, '.npmrc');
-    try {
-      if (FileSystem.exists(sourceNpmrcPath)) {
-        return Utilities.copyAndTrimNpmrcFile(sourceNpmrcPath, targetNpmrcPath);
-      } else if (FileSystem.exists(targetNpmrcPath)) {
-        // If the source .npmrc doesn't exist and there is one in the target, delete the one in the target
-        console.log(`Deleting ${targetNpmrcPath}`); // Verbose
-        FileSystem.deleteFile(targetNpmrcPath);
-      }
-    } catch (e) {
-      throw new Error(`Error syncing .npmrc file: ${e}`);
-    }
-  }
-
-=======
->>>>>>> ce92472e
   public static getRushConfigNotFoundError(): Error {
     return new Error('Unable to find rush.json configuration file');
   }
