// Copyright (c) Microsoft Corporation. All rights reserved. Licensed under the MIT license.
// See LICENSE in the project root for license information.

import colors from 'colors/safe';
import type { AsyncSeriesHook } from 'tapable';

import { AlreadyReportedError, InternalError, ITerminal, Terminal } from '@rushstack/node-core-library';
import {
  CommandLineFlagParameter,
  CommandLineParameter,
  CommandLineStringParameter
} from '@rushstack/ts-command-line';

import type { IPhasedCommand } from '../../pluginFramework/RushLifeCycle';
import { PhasedCommandHooks, ICreateOperationsContext } from '../../pluginFramework/PhasedCommandHooks';
import { SetupChecks } from '../../logic/SetupChecks';
import { Stopwatch, StopwatchState } from '../../utilities/Stopwatch';
import { BaseScriptAction, IBaseScriptActionOptions } from './BaseScriptAction';
import {
  IOperationExecutionManagerOptions,
  OperationExecutionManager
} from '../../logic/operations/OperationExecutionManager';
import { RushConstants } from '../../logic/RushConstants';
import { EnvironmentVariableNames } from '../../api/EnvironmentConfiguration';
import { LastLinkFlag, LastLinkFlagFactory } from '../../api/LastLinkFlag';
import { RushConfigurationProject } from '../../api/RushConfigurationProject';
import { BuildCacheConfiguration } from '../../api/BuildCacheConfiguration';
import { SelectionParameterSet } from '../parsing/SelectionParameterSet';
import type { IPhase, IPhasedCommandConfig } from '../../api/CommandLineConfiguration';
import { Operation } from '../../logic/operations/Operation';
import { OperationExecutionRecord } from '../../logic/operations/OperationExecutionRecord';
import { PhasedOperationPlugin } from '../../logic/operations/PhasedOperationPlugin';
import { ShellOperationRunnerPlugin } from '../../logic/operations/ShellOperationRunnerPlugin';
import { Event } from '../../api/EventHooks';
import { ProjectChangeAnalyzer } from '../../logic/ProjectChangeAnalyzer';
import { OperationStatus } from '../../logic/operations/OperationStatus';
import { IExecutionResult } from '../../logic/operations/IOperationExecutionResult';
import { OperationResultSummarizerPlugin } from '../../logic/operations/OperationResultSummarizerPlugin';
import type { ITelemetryOperationResult } from '../../logic/Telemetry';
import { parseParallelism } from '../parsing/ParseParallelism';
import { CobuildConfiguration } from '../../api/CobuildConfiguration';
import { CacheableOperationPlugin } from '../../logic/operations/CacheableOperationPlugin';
import type { IOperationRunnerContext } from '../../logic/operations/IOperationRunner';

/**
 * Constructor parameters for PhasedScriptAction.
 */
export interface IPhasedScriptActionOptions extends IBaseScriptActionOptions<IPhasedCommandConfig> {
  enableParallelism: boolean;
  incremental: boolean;
  disableBuildCache: boolean;

  initialPhases: Set<IPhase>;
  watchPhases: Set<IPhase>;
  phases: Map<string, IPhase>;

  alwaysWatch: boolean;
  alwaysInstall: boolean | undefined;

  watchDebounceMs: number | undefined;
}

interface IRunPhasesOptions {
  initialCreateOperationsContext: ICreateOperationsContext;
  executionManagerOptions: IOperationExecutionManagerOptions;
  stopwatch: Stopwatch;
  terminal: ITerminal;
}

interface IExecutionOperationsOptions {
  createOperationsContext: ICreateOperationsContext;
  executionManagerOptions: IOperationExecutionManagerOptions;
  ignoreHooks: boolean;
  operations: Set<Operation>;
  stopwatch: Stopwatch;
  terminal: ITerminal;
}

interface IPhasedCommandTelemetry {
  [key: string]: string | number | boolean;
  isInitial: boolean;
  isWatch: boolean;

  countAll: number;
  countSuccess: number;
  countSuccessWithWarnings: number;
  countFailure: number;
  countBlocked: number;
  countFromCache: number;
  countSkipped: number;
  countNoOp: number;
}

/**
 * This class implements phased commands which are run individually for each project in the repo,
 * possibly in parallel, and which may define multiple phases.
 *
 * @remarks
 * Phased commands can be defined via common/config/command-line.json.  Rush's predefined "build"
 * and "rebuild" commands are also modeled as phased commands with a single phase that invokes the npm
 * "build" script for each project.
 */
export class PhasedScriptAction extends BaseScriptAction<IPhasedCommandConfig> {
  public readonly hooks: PhasedCommandHooks;

  private readonly _enableParallelism: boolean;
  private readonly _isIncrementalBuildAllowed: boolean;
  private readonly _disableBuildCache: boolean;
  private readonly _initialPhases: ReadonlySet<IPhase>;
  private readonly _watchPhases: ReadonlySet<IPhase>;
  private readonly _watchDebounceMs: number;
  private readonly _alwaysWatch: boolean;
  private readonly _alwaysInstall: boolean | undefined;
  private readonly _knownPhases: ReadonlyMap<string, IPhase>;
  private readonly _terminal: ITerminal;

  private readonly _changedProjectsOnly: CommandLineFlagParameter | undefined;
  private readonly _selectionParameters: SelectionParameterSet;
  private readonly _verboseParameter: CommandLineFlagParameter;
  private readonly _parallelismParameter: CommandLineStringParameter | undefined;
  private readonly _ignoreHooksParameter: CommandLineFlagParameter;
  private readonly _watchParameter: CommandLineFlagParameter | undefined;
  private readonly _timelineParameter: CommandLineFlagParameter | undefined;
  private readonly _installParameter: CommandLineFlagParameter | undefined;

  public constructor(options: IPhasedScriptActionOptions) {
    super(options);
    this._enableParallelism = options.enableParallelism;
    this._isIncrementalBuildAllowed = options.incremental;
    this._disableBuildCache = options.disableBuildCache;
    this._initialPhases = options.initialPhases;
    this._watchPhases = options.watchPhases;
    this._watchDebounceMs = options.watchDebounceMs ?? RushConstants.defaultWatchDebounceMs;
    this._alwaysWatch = options.alwaysWatch;
    this._alwaysInstall = options.alwaysInstall;
    this._knownPhases = options.phases;

    this.hooks = new PhasedCommandHooks();

    const terminal: Terminal = new Terminal(this.rushSession.terminalProvider);
    this._terminal = terminal;

    // Generates the default operation graph
    new PhasedOperationPlugin().apply(this.hooks);
    // Applies the Shell Operation Runner to selected operations
    new ShellOperationRunnerPlugin().apply(this.hooks);
    // Applies the build cache related logic to the selected operations
    new CacheableOperationPlugin().apply(this.hooks);

    if (this._enableParallelism) {
      this._parallelismParameter = this.defineStringParameter({
        parameterLongName: '--parallelism',
        parameterShortName: '-p',
        argumentName: 'COUNT',
        environmentVariable: EnvironmentVariableNames.RUSH_PARALLELISM,
        description:
          'Specifies the maximum number of concurrent processes to launch during a build.' +
          ' The COUNT should be a positive integer, a percentage value (eg. "50%%") or the word "max"' +
          ' to specify a count that is equal to the number of CPU cores. If this parameter is omitted,' +
          ' then the default value depends on the operating system and number of CPU cores.'
      });
      this._timelineParameter = this.defineFlagParameter({
        parameterLongName: '--timeline',
        description:
          'After the build is complete, print additional statistics and CPU usage information,' +
          ' including an ASCII chart of the start and stop times for each operation.'
      });
    }

    this._selectionParameters = new SelectionParameterSet(this.rushConfiguration, this, {
      // Include lockfile processing since this expands the selection, and we need to select
      // at least the same projects selected with the same query to "rush build"
      includeExternalDependencies: true,
      // Enable filtering to reduce evaluation cost
      enableFiltering: true
    });

    this._verboseParameter = this.defineFlagParameter({
      parameterLongName: '--verbose',
      parameterShortName: '-v',
      description: 'Display the logs during the build, rather than just displaying the build status summary'
    });

    if (this._isIncrementalBuildAllowed) {
      this._changedProjectsOnly = this.defineFlagParameter({
        parameterLongName: '--changed-projects-only',
        parameterShortName: '-c',
        description:
          'Normally the incremental build logic will rebuild changed projects as well as' +
          ' any projects that directly or indirectly depend on a changed project. Specify "--changed-projects-only"' +
          ' to ignore dependent projects, only rebuilding those projects whose files were changed.' +
          ' Note that this parameter is "unsafe"; it is up to the developer to ensure that the ignored projects' +
          ' are okay to ignore.'
      });
    }

    this._ignoreHooksParameter = this.defineFlagParameter({
      parameterLongName: '--ignore-hooks',
      description: `Skips execution of the "eventHooks" scripts defined in rush.json. Make sure you know what you are skipping.`
    });

    if (this._watchPhases.size > 0 && !this._alwaysWatch) {
      // Only define the parameter if it has an effect.
      this._watchParameter = this.defineFlagParameter({
        parameterLongName: '--watch',
        description: `Starts a file watcher after initial execution finishes. Will run the following phases on affected projects: ${Array.from(
          this._watchPhases,
          (phase: IPhase) => phase.name
        ).join(', ')}`
      });
    }

    // If `this._alwaysInstall === undefined`, Rush does not define the parameter
    // but a repository may still define a custom parameter with the same name.
    if (this._alwaysInstall === false) {
      this._installParameter = this.defineFlagParameter({
        parameterLongName: '--install',
        description:
          'Normally a phased command expects "rush install" to have been manually run first. If this flag is specified, ' +
          'Rush will automatically perform an install before processing the current command.'
      });
    }

    this.defineScriptParameters();

    for (const [{ associatedPhases }, tsCommandLineParameter] of this.customParameters) {
      if (associatedPhases) {
        for (const phaseName of associatedPhases) {
          const phase: IPhase | undefined = this._knownPhases.get(phaseName);
          if (!phase) {
            throw new InternalError(`Could not find a phase matching ${phaseName}.`);
          }
          phase.associatedParameters.add(tsCommandLineParameter);
        }
      }
    }
  }

  public async runAsync(): Promise<void> {
    if (this._alwaysInstall || this._installParameter?.value) {
      const { doBasicInstallAsync } = await import(
        /* webpackChunkName: 'doBasicInstallAsync' */
        '../../logic/installManager/doBasicInstallAsync'
      );

      await doBasicInstallAsync({
        rushConfiguration: this.rushConfiguration,
        rushGlobalFolder: this.rushGlobalFolder,
        isDebug: this.parser.isDebug
      });
    }

    // TODO: Replace with last-install.flag when "rush link" and "rush unlink" are deprecated
    const lastLinkFlag: LastLinkFlag = LastLinkFlagFactory.getCommonTempFlag(this.rushConfiguration);
    if (!lastLinkFlag.isValid()) {
      const useWorkspaces: boolean =
        this.rushConfiguration.pnpmOptions && this.rushConfiguration.pnpmOptions.useWorkspaces;
      if (useWorkspaces) {
        throw new Error('Link flag invalid.\nDid you run "rush install" or "rush update"?');
      } else {
        throw new Error('Link flag invalid.\nDid you run "rush link"?');
      }
    }

    this._doBeforeTask();

    // if this is parallelizable, then use the value from the flag (undefined or a number),
    // if parallelism is not enabled, then restrict to 1 core
    const parallelism: number = this._enableParallelism
      ? parseParallelism(this._parallelismParameter?.value)
      : 1;

    const terminal: ITerminal = this._terminal;

    const stopwatch: Stopwatch = Stopwatch.start();

    const showTimeline: boolean = this._timelineParameter ? this._timelineParameter.value : false;
    if (showTimeline) {
      const { ConsoleTimelinePlugin } = await import(
        /* webpackChunkName: 'ConsoleTimelinePlugin' */
        '../../logic/operations/ConsoleTimelinePlugin'
      );
      new ConsoleTimelinePlugin(terminal).apply(this.hooks);
    }
    // Enable the standard summary
    new OperationResultSummarizerPlugin(terminal).apply(this.hooks);

    const { hooks: sessionHooks } = this.rushSession;
    if (sessionHooks.runAnyPhasedCommand.isUsed()) {
      // Avoid the cost of compiling the hook if it wasn't tapped.
      await sessionHooks.runAnyPhasedCommand.promise(this);
    }

    const hookForAction: AsyncSeriesHook<IPhasedCommand> | undefined = sessionHooks.runPhasedCommand.get(
      this.actionName
    );

    if (hookForAction) {
      // Run the more specific hook for a command with this name after the general hook
      await hookForAction.promise(this);
    }

    const isQuietMode: boolean = !this._verboseParameter.value;

    const changedProjectsOnly: boolean = !!this._changedProjectsOnly?.value;

    let buildCacheConfiguration: BuildCacheConfiguration | undefined;
    let cobuildConfiguration: CobuildConfiguration | undefined;
    if (!this._disableBuildCache) {
      buildCacheConfiguration = await BuildCacheConfiguration.tryLoadAsync(
        terminal,
        this.rushConfiguration,
        this.rushSession
      );
      cobuildConfiguration = await CobuildConfiguration.tryLoadAsync(
        terminal,
        this.rushConfiguration,
        this.rushSession
      );
      await cobuildConfiguration?.connectLockProviderAsync();
    }

    const projectSelection: Set<RushConfigurationProject> =
      await this._selectionParameters.getSelectedProjectsAsync(terminal);

    if (!projectSelection.size) {
      terminal.writeLine(colors.yellow(`The command line selection parameters did not match any projects.`));
      return;
    }

    const isWatch: boolean = this._watchParameter?.value || this._alwaysWatch;

    const customParametersByName: Map<string, CommandLineParameter> = new Map();
    for (const [configParameter, parserParameter] of this.customParameters) {
      customParametersByName.set(configParameter.longName, parserParameter);
    }

    const projectChangeAnalyzer: ProjectChangeAnalyzer = new ProjectChangeAnalyzer(this.rushConfiguration);
    const initialCreateOperationsContext: ICreateOperationsContext = {
      buildCacheConfiguration,
      cobuildConfiguration,
      customParameters: customParametersByName,
      isIncrementalBuildAllowed: this._isIncrementalBuildAllowed,
      isInitial: true,
      isWatch,
      rushConfiguration: this.rushConfiguration,
      phaseSelection: new Set(this._initialPhases),
      projectChangeAnalyzer,
      projectSelection,
      projectsInUnknownState: projectSelection
    };

    const executionManagerOptions: IOperationExecutionManagerOptions = {
      quietMode: isQuietMode,
      debugMode: this.parser.isDebug,
      parallelism,
      changedProjectsOnly,
<<<<<<< HEAD
      beforeExecuteOperation: async (record: IOperationRunnerContext) => {
        await this.hooks.beforeExecuteOperation.promise(record);
      },
      afterExecuteOperation: async (record: IOperationRunnerContext) => {
        await this.hooks.afterExecuteOperation.promise(record);
=======
      beforeExecuteOperations: async (records: Map<Operation, OperationExecutionRecord>) => {
        await this.hooks.beforeExecuteOperations.promise(records);
      },
      onOperationStatusChanged: (record: OperationExecutionRecord) => {
        this.hooks.onOperationStatusChanged.call(record);
>>>>>>> d83d22e7
      }
    };

    const internalOptions: IRunPhasesOptions = {
      initialCreateOperationsContext,
      executionManagerOptions,
      stopwatch,
      terminal
    };

    terminal.write('Analyzing repo state... ');
    const repoStateStopwatch: Stopwatch = new Stopwatch();
    repoStateStopwatch.start();
    await projectChangeAnalyzer._ensureInitializedAsync(terminal);
    repoStateStopwatch.stop();
    terminal.writeLine(`DONE (${repoStateStopwatch.toString()})`);
    terminal.writeLine();

    await this._runInitialPhases(internalOptions);

    if (isWatch) {
      if (buildCacheConfiguration) {
        // Cache writes are not supported during watch mode, only reads.
        buildCacheConfiguration.cacheWriteEnabled = false;
      }

      await this._runWatchPhases(internalOptions);
    }

    await cobuildConfiguration?.disconnectLockProviderAsync();
  }

  private async _runInitialPhases(options: IRunPhasesOptions): Promise<void> {
    const { initialCreateOperationsContext, executionManagerOptions, stopwatch, terminal } = options;

    const operations: Set<Operation> = await this.hooks.createOperations.promise(
      new Set(),
      initialCreateOperationsContext
    );

    const initialOptions: IExecutionOperationsOptions = {
      createOperationsContext: initialCreateOperationsContext,
      ignoreHooks: false,
      operations,
      stopwatch,
      executionManagerOptions,
      terminal
    };

    await this._executeOperations(initialOptions);
  }

  /**
   * Runs the command in watch mode. Fundamentally is a simple loop:
   * 1) Wait for a change to one or more projects in the selection
   * 2) Invoke the command on the changed projects, and, if applicable, impacted projects
   *    Uses the same algorithm as --impacted-by
   * 3) Goto (1)
   */
  private async _runWatchPhases(options: IRunPhasesOptions): Promise<void> {
    const { initialCreateOperationsContext, executionManagerOptions, stopwatch, terminal } = options;

    const phaseSelection: Set<IPhase> = new Set(this._watchPhases);

    const { projectChangeAnalyzer: initialState, projectSelection: projectsToWatch } =
      initialCreateOperationsContext;

    // Use async import so that we don't pay the cost for sync builds
    const { ProjectWatcher } = await import(
      /* webpackChunkName: 'ProjectWatcher' */
      '../../logic/ProjectWatcher'
    );

    const projectWatcher: typeof ProjectWatcher.prototype = new ProjectWatcher({
      debounceMs: this._watchDebounceMs,
      rushConfiguration: this.rushConfiguration,
      projectsToWatch,
      terminal,
      initialState
    });

    const onWaitingForChanges = (): void => {
      // Allow plugins to display their own messages when waiting for changes.
      this.hooks.waitingForChanges.call();

      // Report so that the developer can always see that it is in watch mode as the latest console line.
      terminal.writeLine(
        `Watching for changes to ${projectsToWatch.size} ${
          projectsToWatch.size === 1 ? 'project' : 'projects'
        }. Press Ctrl+C to exit.`
      );
    };

    // Loop until Ctrl+C
    // eslint-disable-next-line no-constant-condition
    while (true) {
      // On the initial invocation, this promise will return immediately with the full set of projects
      const { changedProjects, state } = await projectWatcher.waitForChange(onWaitingForChanges);

      if (stopwatch.state === StopwatchState.Stopped) {
        // Clear and reset the stopwatch so that we only report time from a single execution at a time
        stopwatch.reset();
        stopwatch.start();
      }

      terminal.writeLine(
        `Detected changes in ${changedProjects.size} project${changedProjects.size === 1 ? '' : 's'}:`
      );
      const names: string[] = [...changedProjects].map((x) => x.packageName).sort();
      for (const name of names) {
        terminal.writeLine(`    ${colors.cyan(name)}`);
      }

      // Account for consumer relationships
      const createOperationsContext: ICreateOperationsContext = {
        ...initialCreateOperationsContext,
        isInitial: false,
        projectChangeAnalyzer: state,
        projectsInUnknownState: changedProjects,
        phaseSelection
      };

      const operations: Set<Operation> = await this.hooks.createOperations.promise(
        new Set(),
        createOperationsContext
      );

      const executeOptions: IExecutionOperationsOptions = {
        createOperationsContext,
        // For now, don't run pre-build or post-build in watch mode
        ignoreHooks: true,
        operations,
        stopwatch,
        executionManagerOptions,
        terminal
      };

      try {
        // Delegate the the underlying command, for only the projects that need reprocessing
        await this._executeOperations(executeOptions);
      } catch (err) {
        // In watch mode, we want to rebuild even if the original build failed.
        if (!(err instanceof AlreadyReportedError)) {
          throw err;
        }
      }
    }
  }

  /**
   * Runs a set of operations and reports the results.
   */
  private async _executeOperations(options: IExecutionOperationsOptions): Promise<void> {
    const { executionManagerOptions, ignoreHooks, operations, stopwatch, terminal } = options;

    const executionManager: OperationExecutionManager = new OperationExecutionManager(
      operations,
      executionManagerOptions
    );

    const { isInitial, isWatch } = options.createOperationsContext;

    let success: boolean = false;
    let result: IExecutionResult | undefined;

    try {
      result = await executionManager.executeAsync();
      success = result.status === OperationStatus.Success;

      await this.hooks.afterExecuteOperations.promise(result, options.createOperationsContext);

      stopwatch.stop();

      const message: string = `rush ${this.actionName} (${stopwatch.toString()})`;
      if (result.status === OperationStatus.Success) {
        terminal.writeLine(colors.green(message));
      } else {
        terminal.writeLine(message);
      }
    } catch (error) {
      success = false;
      stopwatch.stop();

      if (error instanceof AlreadyReportedError) {
        terminal.writeLine(`rush ${this.actionName} (${stopwatch.toString()})`);
      } else {
        if (error && (error as Error).message) {
          if (this.parser.isDebug) {
            terminal.writeErrorLine('Error: ' + (error as Error).stack);
          } else {
            terminal.writeErrorLine('Error: ' + (error as Error).message);
          }
        }

        terminal.writeErrorLine(colors.red(`rush ${this.actionName} - Errors! (${stopwatch.toString()})`));
      }
    }

    if (!ignoreHooks) {
      this._doAfterTask();
    }

    if (this.parser.telemetry) {
      const operationResults: Record<string, ITelemetryOperationResult> = {};

      const extraData: IPhasedCommandTelemetry = {
        // Fields preserved across the command invocation
        ...this._selectionParameters.getTelemetry(),
        ...this.getParameterStringMap(),
        isWatch,
        // Fields specific to the current operation set
        isInitial,

        countAll: 0,
        countSuccess: 0,
        countSuccessWithWarnings: 0,
        countFailure: 0,
        countBlocked: 0,
        countFromCache: 0,
        countSkipped: 0,
        countNoOp: 0
      };

      if (result) {
        const nonSilentDependenciesByOperation: Map<Operation, Set<string>> = new Map();
        function getNonSilentDependencies(operation: Operation): ReadonlySet<string> {
          let realDependencies: Set<string> | undefined = nonSilentDependenciesByOperation.get(operation);
          if (!realDependencies) {
            realDependencies = new Set();
            nonSilentDependenciesByOperation.set(operation, realDependencies);
            for (const dependency of operation.dependencies) {
              if (dependency.runner!.silent) {
                for (const deepDependency of getNonSilentDependencies(dependency)) {
                  realDependencies.add(deepDependency);
                }
              } else {
                realDependencies.add(dependency.name!);
              }
            }
          }
          return realDependencies;
        }

        for (const [operation, operationResult] of result.operationResults) {
          if (operation.runner?.silent) {
            // Architectural operation. Ignore.
            continue;
          }

          const { startTime, endTime } = operationResult.stopwatch;
          operationResults[operation.name!] = {
            startTimestampMs: startTime,
            endTimestampMs: endTime,
            nonCachedDurationMs: operationResult.nonCachedDurationMs,
            result: operationResult.status,
            dependencies: Array.from(getNonSilentDependencies(operation)).sort()
          };

          extraData.countAll++;
          switch (operationResult.status) {
            case OperationStatus.Success:
              extraData.countSuccess++;
              break;
            case OperationStatus.SuccessWithWarning:
              extraData.countSuccessWithWarnings++;
              break;
            case OperationStatus.Failure:
              extraData.countFailure++;
              break;
            case OperationStatus.Blocked:
              extraData.countBlocked++;
              break;
            case OperationStatus.FromCache:
              extraData.countFromCache++;
              break;
            case OperationStatus.Skipped:
              extraData.countSkipped++;
              break;
            case OperationStatus.NoOp:
              extraData.countNoOp++;
              break;
            default:
              // Do nothing.
              break;
          }
        }
      }

      this.parser.telemetry.log({
        name: this.actionName,
        durationInSeconds: stopwatch.duration,
        result: success ? 'Succeeded' : 'Failed',
        extraData,
        operationResults
      });

      this.parser.flushTelemetry();
    }

    if (!success && !isWatch) {
      throw new AlreadyReportedError();
    }
  }

  private _doBeforeTask(): void {
    if (
      this.actionName !== RushConstants.buildCommandName &&
      this.actionName !== RushConstants.rebuildCommandName
    ) {
      // Only collects information for built-in commands like build or rebuild.
      return;
    }

    SetupChecks.validate(this.rushConfiguration);

    this.eventHooksManager.handle(Event.preRushBuild, this.parser.isDebug, this._ignoreHooksParameter.value);
  }

  private _doAfterTask(): void {
    if (
      this.actionName !== RushConstants.buildCommandName &&
      this.actionName !== RushConstants.rebuildCommandName
    ) {
      // Only collects information for built-in commands like build or rebuild.
      return;
    }
    this.eventHooksManager.handle(Event.postRushBuild, this.parser.isDebug, this._ignoreHooksParameter.value);
  }
}<|MERGE_RESOLUTION|>--- conflicted
+++ resolved
@@ -355,19 +355,17 @@
       debugMode: this.parser.isDebug,
       parallelism,
       changedProjectsOnly,
-<<<<<<< HEAD
       beforeExecuteOperation: async (record: IOperationRunnerContext) => {
         await this.hooks.beforeExecuteOperation.promise(record);
       },
       afterExecuteOperation: async (record: IOperationRunnerContext) => {
         await this.hooks.afterExecuteOperation.promise(record);
-=======
+      },
       beforeExecuteOperations: async (records: Map<Operation, OperationExecutionRecord>) => {
         await this.hooks.beforeExecuteOperations.promise(records);
       },
       onOperationStatusChanged: (record: OperationExecutionRecord) => {
         this.hooks.onOperationStatusChanged.call(record);
->>>>>>> d83d22e7
       }
     };
 
