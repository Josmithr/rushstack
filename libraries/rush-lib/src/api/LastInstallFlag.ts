--- conflicted
+++ resolved
@@ -72,28 +72,7 @@
  * it can invalidate the last install.
  * @internal
  */
-<<<<<<< HEAD
 export class LastInstallFlag extends BaseFlag<ILastInstallFlagJson> {
-=======
-export class LastInstallFlag {
-  private _state: JsonObject;
-
-  /**
-   * Returns the full path to the flag file
-   */
-  public readonly path: string;
-
-  /**
-   * Creates a new LastInstall flag
-   * @param folderPath - the folder that this flag is managing
-   * @param state - optional, the state that should be managed or compared
-   */
-  public constructor(folderPath: string, state: JsonObject = {}) {
-    this.path = path.join(folderPath, this.flagName);
-    this._state = state;
-  }
-
->>>>>>> f6bcc624
   /**
    * @override
    * Returns true if the file exists and the contents match the current state.
@@ -197,15 +176,6 @@
   }
 
   /**
-   * Name of the flag file
-   *
-   * @override
-   */
-  public get flagName(): string {
-    return LAST_INSTALL_FLAG_FILE_NAME;
-  }
-
-  /**
    * Returns the name of the flag file
    */
   protected get flagName(): string {
