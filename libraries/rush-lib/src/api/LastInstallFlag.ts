--- conflicted
+++ resolved
@@ -12,7 +12,6 @@
 export const LAST_INSTALL_FLAG_FILE_NAME: string = 'last-install.flag';
 
 /**
-<<<<<<< HEAD
  * This represents the JSON data structure for the "last-install.flag" file.
  * @internal
  */
@@ -54,13 +53,16 @@
    * It is undefined when full install
    */
   selectedProjectNames?: string[];
-=======
+
+  [key: string]: unknown;
+}
+
+/**
  * @internal
  */
 export interface ILockfileValidityCheckOptions {
   statePropertiesToIgnore?: string[];
   rushVerb?: string;
->>>>>>> bdb69576
 }
 
 /**
@@ -107,10 +109,7 @@
       return false;
     }
 
-<<<<<<< HEAD
     const newState: ILastInstallFlagJson = this._state;
-=======
-    const newState: JsonObject = { ...this._state };
 
     if (statePropertiesToIgnore) {
       for (const optionToIgnore of statePropertiesToIgnore) {
@@ -118,7 +117,6 @@
         delete oldState[optionToIgnore];
       }
     }
->>>>>>> bdb69576
 
     if (!lodash.isEqual(oldState, newState)) {
       if (checkValidAndReportStoreIssues) {
@@ -199,16 +197,11 @@
    *
    * @internal
    */
-<<<<<<< HEAD
-  public static getCommonTempFlag(rushConfiguration: RushConfiguration): LastInstallFlag {
-    const currentState: ILastInstallFlagJson = {
-=======
   public static getCommonTempFlag(
     rushConfiguration: RushConfiguration,
     extraState: Record<string, string> = {}
   ): LastInstallFlag {
-    const currentState: JsonObject = {
->>>>>>> bdb69576
+    const currentState: ILastInstallFlagJson = {
       node: process.versions.node,
       packageManager: rushConfiguration.packageManager,
       packageManagerVersion: rushConfiguration.packageManagerToolVersion,
